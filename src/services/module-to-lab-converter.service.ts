--- conflicted
+++ resolved
@@ -1,331 +1,325 @@
-import { Injectable } from '@angular/core';
-import { LabData, LabSection, LabWidget } from './lab-data.service';
-
-export interface ModuleData {
-  id: string;
-  title: string;
-  description: string;
-  skills: string[];
-  steps?: ModuleStep[];
-  widgets: ModuleWidget[];
-  completion_criteria?: {
-    required_widgets: string[];
-    min_completion_percentage: number;
-    max_attempts: number;
-    time_limit: number;
-  };
-  estimated_duration: number;
-  version: string;
-}
-
-export interface ModuleStep {
-  id: number;
-  title: string;
-  description: string;
-  instruction?: string;
-  example?: string;
-}
-
-export interface ModuleWidget {
-  id: string;
-  stepId?: number;
-  metadata: {
-    id: string;
-    title: string;
-    description: string;
-    skills: string[];
-    difficulty: number;
-    estimated_time: number;
-    input_type: string;
-    output_type: string;
-    dependencies: string[];
-    adaptive_hooks: any;
-    version: string;
-    category: string;
-  };
-  props: any;
-  position?: number; // Optional position for step ordering
-  dependencies_met: boolean;
-}
-
-@Injectable({
-  providedIn: 'root'
-})
-export class ModuleToLabConverterService {
-
-  /**
-   * Convert module data to lab data format
-   */
-  convertModuleToLab(moduleData: ModuleData): LabData {
-    // Calculate difficulty based on widget difficulties
-    const avgDifficulty = this.calculateAverageDifficulty(moduleData.widgets);
-    
-    // Convert steps if they exist
-    const labSteps = moduleData.steps ? moduleData.steps.map(step => ({
-      id: step.id,
-      title: step.title,
-      instruction: step.instruction,
-      example: step.example
-    })) : [];
-    
-    // Convert widgets to lab format
-    const labWidgets: LabWidget[] = moduleData.widgets.map(widget => ({
-      id: widget.id,
-<<<<<<< HEAD
-      type: widget.metadata.id, // Use the metadata.id as the type
-      config: this.convertPropsToConfig(widget.props, widget.metadata.id),
-      metadata: widget.metadata,
-      stepId: widget.stepId
-=======
-      type: widget.id, // Use the widget ID as the type
-      config: this.convertPropsToConfig(widget.props, widget.id),
-      metadata: {
-        ...widget.metadata,
-        position: widget.position // Preserve position for step ordering
-      }
->>>>>>> 5aea3339
-    }));
-
-    // Group widgets by step if steps exist
-    let sections: LabSection[];
-    if (labSteps.length > 0) {
-      // Create sections for each step
-      sections = labSteps.map(step => {
-        const stepWidgets = labWidgets.filter(widget => widget.stepId === step.id);
-        return {
-          id: `step-${step.id}`,
-          title: step.title,
-          description: step.instruction || step.title,
-          layout: 'stack' as const,
-          widgets: stepWidgets
-        };
-      });
-    } else {
-      // Create a single section containing all widgets
-      sections = [{
-        id: 'main-section',
-        title: 'Learning Activities',
-        description: moduleData.description,
-        layout: 'stack' as const,
-        widgets: labWidgets
-      }];
-    }
-
-    return {
-      id: moduleData.id,
-      title: moduleData.title,
-      description: moduleData.description,
-      difficulty: avgDifficulty,
-      estimatedTime: Math.round(moduleData.estimated_duration / 60), // Convert seconds to minutes
-      sections: sections,
-      steps: labSteps, // Add steps to lab data
-      metadata: {
-        author: 'Prismo Labs',
-        version: moduleData.version,
-        tags: moduleData.skills,
-        prerequisites: []
-      }
-    };
-  }
-
-  /**
-   * Calculate average difficulty from widgets
-   */
-  private calculateAverageDifficulty(widgets: ModuleWidget[]): number {
-    if (widgets.length === 0) return 1;
-    
-    const totalDifficulty = widgets.reduce((sum, widget) => sum + widget.metadata.difficulty, 0);
-    return Math.round(totalDifficulty / widgets.length);
-  }
-
-  /**
-   * Convert module widget props to lab widget config
-   */
-  private convertPropsToConfig(props: any, widgetType: string): any {
-    // Base config with all props
-    let config = { ...props };
-
-    // Widget-specific transformations
-    switch (widgetType) {
-      case 'step-prompt':
-        return {
-          title: props.title,
-          prompt: props.prompt,
-          estimatedTime: props.estimatedTime
-        };
-
-      case 'code-editor':
-        return {
-          title: props.title,
-          language: props.language,
-          initialCode: props.starterCode,
-          placeholder: props.placeholder,
-          testCases: props.testCases,
-          width: '100%',
-          height: '300px',
-          enableSyntaxHighlighting: true,
-          enableAutoCompletion: true,
-          enableLineNumbers: true
-        };
-
-      case 'hint-panel':
-        return {
-          title: 'Hints',
-          hints: props.hints,
-          maxHintsPerTier: props.maxHintsPerTier
-        };
-
-      case 'feedback-box':
-        return {
-          type: props.type,
-          title: props.title,
-          message: props.message,
-          explanation: props.explanation,
-          nextSteps: props.nextSteps,
-          showContinueButton: props.showContinueButton,
-          autoComplete: props.autoComplete
-        };
-
-      case 'confidence-meter':
-        return {
-          title: props.title,
-          description: props.description,
-          scaleLabels: props.scaleLabels,
-          autoSubmit: props.autoSubmit
-        };
-
-      case 'equation-input':
-        return {
-          title: props.title,
-          placeholder: props.placeholder,
-          allowVariables: props.allowVariables,
-          showSteps: props.showSteps
-        };
-
-      case 'text-editor':
-        return {
-          title: props.title,
-          placeholder: props.placeholder,
-          maxLength: props.maxLength,
-          enableFormatting: props.enableFormatting
-        };
-
-      case 'multiple-choice':
-        return {
-          question: props.question,
-          options: props.options,
-          correctAnswer: props.correctAnswer,
-          explanation: props.explanation
-        };
-
-      case 'lab-intro':
-        return {
-          title: props.title,
-          subtitle: props.subtitle,
-          objective: props.objective,
-          difficulty: props.difficulty,
-          estimatedMinutes: props.estimatedMinutes,
-          skills: props.skills || [],
-          prerequisites: props.prerequisites || [],
-          requirements: props.requirements || [],
-          miniSyllabus: props.miniSyllabus || [],
-          policy: props.policy || {},
-          ui: props.ui || {},
-          cta: props.cta || {},
-          integrations: props.integrations || {}
-        };
-
-      case 'short-answer':
-        return {
-          question: props.title || props.question,
-          placeholder: props.placeholder || 'Enter your answer...',
-          validation: props.validation,
-          maxLength: props.maxLength || 500,
-          minLength: props.minLength || 1,
-          ui: props.ui || {},
-          showFeedback: props.showFeedback !== false,
-          correctFeedback: props.correctFeedback || 'Correct!',
-          incorrectFeedback: props.incorrectFeedback || 'Incorrect. Try again.',
-          value: props.value,
-          defaultValue: props.defaultValue || ''
-        };
-
-      case 'coach-chat':
-        return {
-          coachId: props.coachId || 'coach-1',
-          stepId: props.stepId || 'step-1',
-          variant: props.variant || 'inline',
-          maxTurns: props.maxTurns || 12,
-          policy: props.policy || {},
-          context: props.context || {
-            stepPromptMD: props.prompt || 'Complete this step',
-            visibleHints: [],
-            recentAttempts: 0,
-            domain: 'general',
-            skillTags: []
-          },
-          ui: props.ui || {},
-          rateLimits: props.rateLimits || {},
-          integrations: props.integrations || {}
-        };
-
-      case 'reflection-prompt':
-        return {
-          reflectionId: props.reflectionId || 'reflection-1',
-          scope: props.scope || 'step',
-          scopeId: props.scopeId || 'step-1',
-          promptText: props.prompt || props.promptText || 'Reflect on what you learned',
-          minChars: props.minChars || 30,
-          maxChars: props.maxChars || 450,
-          placeholder: props.placeholder || 'Share your thoughts...',
-          chips: props.chips,
-          allowMarkdownLite: props.allowMarkdownLite || false,
-          requireBeforeNext: props.requireBeforeNext || false,
-          autosaveMs: props.autosaveMs || 1200,
-          ui: props.ui || {},
-          privacy: props.privacy || {},
-          integrations: props.integrations || {}
-        };
-
-      default:
-        // For unknown widget types, return all props as config
-        return config;
-    }
-  }
-
-  /**
-   * Convert multiple modules to labs
-   */
-  convertModulesToLabs(modules: ModuleData[]): LabData[] {
-    return modules.map(module => this.convertModuleToLab(module));
-  }
-
-  /**
-   * Validate module data structure
-   */
-  validateModuleData(moduleData: any): { valid: boolean; errors: string[] } {
-    const errors: string[] = [];
-
-    // Required fields
-    if (!moduleData.id) errors.push('Missing required field: id');
-    if (!moduleData.title) errors.push('Missing required field: title');
-    if (!moduleData.description) errors.push('Missing required field: description');
-    if (!moduleData.widgets || !Array.isArray(moduleData.widgets)) {
-      errors.push('Missing or invalid field: widgets');
-    }
-
-    // Validate widgets
-    if (moduleData.widgets) {
-      moduleData.widgets.forEach((widget: any, index: number) => {
-        if (!widget.id) errors.push(`Widget ${index}: missing id`);
-        if (!widget.metadata) errors.push(`Widget ${index}: missing metadata`);
-        if (!widget.props) errors.push(`Widget ${index}: missing props`);
-      });
-    }
-
-    return {
-      valid: errors.length === 0,
-      errors
-    };
-  }
-}
+import { Injectable } from '@angular/core';
+import { LabData, LabSection, LabWidget } from './lab-data.service';
+
+export interface ModuleData {
+  id: string;
+  title: string;
+  description: string;
+  skills: string[];
+  steps?: ModuleStep[];
+  widgets: ModuleWidget[];
+  completion_criteria?: {
+    required_widgets: string[];
+    min_completion_percentage: number;
+    max_attempts: number;
+    time_limit: number;
+  };
+  estimated_duration: number;
+  version: string;
+}
+
+export interface ModuleStep {
+  id: number;
+  title: string;
+  description: string;
+  instruction?: string;
+  example?: string;
+}
+
+export interface ModuleWidget {
+  id: string;
+  stepId?: number;
+  metadata: {
+    id: string;
+    title: string;
+    description: string;
+    skills: string[];
+    difficulty: number;
+    estimated_time: number;
+    input_type: string;
+    output_type: string;
+    dependencies: string[];
+    adaptive_hooks: any;
+    version: string;
+    category: string;
+  };
+  props: any;
+  position?: number; // Optional position for step ordering
+  dependencies_met: boolean;
+}
+
+@Injectable({
+  providedIn: 'root'
+})
+export class ModuleToLabConverterService {
+
+  /**
+   * Convert module data to lab data format
+   */
+  convertModuleToLab(moduleData: ModuleData): LabData {
+    // Calculate difficulty based on widget difficulties
+    const avgDifficulty = this.calculateAverageDifficulty(moduleData.widgets);
+    
+    // Convert steps if they exist
+    const labSteps = moduleData.steps ? moduleData.steps.map(step => ({
+      id: step.id,
+      title: step.title,
+      instruction: step.instruction,
+      example: step.example
+    })) : [];
+    
+    // Convert widgets to lab format
+    const labWidgets: LabWidget[] = moduleData.widgets.map(widget => ({
+      id: widget.id,
+      type: widget.id, // Use the widget ID as the type
+      config: this.convertPropsToConfig(widget.props, widget.id),
+      metadata: {
+        ...widget.metadata,
+        position: widget.position // Preserve position for step ordering
+      },
+      stepId: widget.stepId // Preserve stepId for compatibility
+    }));
+
+    // Group widgets by step if steps exist
+    let sections: LabSection[];
+    if (labSteps.length > 0) {
+      // Create sections for each step
+      sections = labSteps.map(step => {
+        const stepWidgets = labWidgets.filter(widget => widget.stepId === step.id);
+        return {
+          id: `step-${step.id}`,
+          title: step.title,
+          description: step.instruction || step.title,
+          layout: 'stack' as const,
+          widgets: stepWidgets
+        };
+      });
+    } else {
+      // Create a single section containing all widgets
+      sections = [{
+        id: 'main-section',
+        title: 'Learning Activities',
+        description: moduleData.description,
+        layout: 'stack' as const,
+        widgets: labWidgets
+      }];
+    }
+
+    return {
+      id: moduleData.id,
+      title: moduleData.title,
+      description: moduleData.description,
+      difficulty: avgDifficulty,
+      estimatedTime: Math.round(moduleData.estimated_duration / 60), // Convert seconds to minutes
+      sections: sections,
+      steps: labSteps, // Add steps to lab data
+      metadata: {
+        author: 'Prismo Labs',
+        version: moduleData.version,
+        tags: moduleData.skills,
+        prerequisites: []
+      }
+    };
+  }
+
+  /**
+   * Calculate average difficulty from widgets
+   */
+  private calculateAverageDifficulty(widgets: ModuleWidget[]): number {
+    if (widgets.length === 0) return 1;
+    
+    const totalDifficulty = widgets.reduce((sum, widget) => sum + widget.metadata.difficulty, 0);
+    return Math.round(totalDifficulty / widgets.length);
+  }
+
+  /**
+   * Convert module widget props to lab widget config
+   */
+  private convertPropsToConfig(props: any, widgetType: string): any {
+    // Base config with all props
+    let config = { ...props };
+
+    // Widget-specific transformations
+    switch (widgetType) {
+      case 'step-prompt':
+        return {
+          title: props.title,
+          prompt: props.prompt,
+          estimatedTime: props.estimatedTime
+        };
+
+      case 'code-editor':
+        return {
+          title: props.title,
+          language: props.language,
+          initialCode: props.starterCode,
+          placeholder: props.placeholder,
+          testCases: props.testCases,
+          width: '100%',
+          height: '300px',
+          enableSyntaxHighlighting: true,
+          enableAutoCompletion: true,
+          enableLineNumbers: true
+        };
+
+      case 'hint-panel':
+        return {
+          title: 'Hints',
+          hints: props.hints,
+          maxHintsPerTier: props.maxHintsPerTier
+        };
+
+      case 'feedback-box':
+        return {
+          type: props.type,
+          title: props.title,
+          message: props.message,
+          explanation: props.explanation,
+          nextSteps: props.nextSteps,
+          showContinueButton: props.showContinueButton,
+          autoComplete: props.autoComplete
+        };
+
+      case 'confidence-meter':
+        return {
+          title: props.title,
+          description: props.description,
+          scaleLabels: props.scaleLabels,
+          autoSubmit: props.autoSubmit
+        };
+
+      case 'equation-input':
+        return {
+          title: props.title,
+          placeholder: props.placeholder,
+          allowVariables: props.allowVariables,
+          showSteps: props.showSteps
+        };
+
+      case 'text-editor':
+        return {
+          title: props.title,
+          placeholder: props.placeholder,
+          maxLength: props.maxLength,
+          enableFormatting: props.enableFormatting
+        };
+
+      case 'multiple-choice':
+        return {
+          question: props.question,
+          options: props.options,
+          correctAnswer: props.correctAnswer,
+          explanation: props.explanation
+        };
+
+      case 'lab-intro':
+        return {
+          title: props.title,
+          subtitle: props.subtitle,
+          objective: props.objective,
+          difficulty: props.difficulty,
+          estimatedMinutes: props.estimatedMinutes,
+          skills: props.skills || [],
+          prerequisites: props.prerequisites || [],
+          requirements: props.requirements || [],
+          miniSyllabus: props.miniSyllabus || [],
+          policy: props.policy || {},
+          ui: props.ui || {},
+          cta: props.cta || {},
+          integrations: props.integrations || {}
+        };
+
+      case 'short-answer':
+        return {
+          question: props.title || props.question,
+          placeholder: props.placeholder || 'Enter your answer...',
+          validation: props.validation,
+          maxLength: props.maxLength || 500,
+          minLength: props.minLength || 1,
+          ui: props.ui || {},
+          showFeedback: props.showFeedback !== false,
+          correctFeedback: props.correctFeedback || 'Correct!',
+          incorrectFeedback: props.incorrectFeedback || 'Incorrect. Try again.',
+          value: props.value,
+          defaultValue: props.defaultValue || ''
+        };
+
+      case 'coach-chat':
+        return {
+          coachId: props.coachId || 'coach-1',
+          stepId: props.stepId || 'step-1',
+          variant: props.variant || 'inline',
+          maxTurns: props.maxTurns || 12,
+          policy: props.policy || {},
+          context: props.context || {
+            stepPromptMD: props.prompt || 'Complete this step',
+            visibleHints: [],
+            recentAttempts: 0,
+            domain: 'general',
+            skillTags: []
+          },
+          ui: props.ui || {},
+          rateLimits: props.rateLimits || {},
+          integrations: props.integrations || {}
+        };
+
+      case 'reflection-prompt':
+        return {
+          reflectionId: props.reflectionId || 'reflection-1',
+          scope: props.scope || 'step',
+          scopeId: props.scopeId || 'step-1',
+          promptText: props.prompt || props.promptText || 'Reflect on what you learned',
+          minChars: props.minChars || 30,
+          maxChars: props.maxChars || 450,
+          placeholder: props.placeholder || 'Share your thoughts...',
+          chips: props.chips,
+          allowMarkdownLite: props.allowMarkdownLite || false,
+          requireBeforeNext: props.requireBeforeNext || false,
+          autosaveMs: props.autosaveMs || 1200,
+          ui: props.ui || {},
+          privacy: props.privacy || {},
+          integrations: props.integrations || {}
+        };
+
+      default:
+        // For unknown widget types, return all props as config
+        return config;
+    }
+  }
+
+  /**
+   * Convert multiple modules to labs
+   */
+  convertModulesToLabs(modules: ModuleData[]): LabData[] {
+    return modules.map(module => this.convertModuleToLab(module));
+  }
+
+  /**
+   * Validate module data structure
+   */
+  validateModuleData(moduleData: any): { valid: boolean; errors: string[] } {
+    const errors: string[] = [];
+
+    // Required fields
+    if (!moduleData.id) errors.push('Missing required field: id');
+    if (!moduleData.title) errors.push('Missing required field: title');
+    if (!moduleData.description) errors.push('Missing required field: description');
+    if (!moduleData.widgets || !Array.isArray(moduleData.widgets)) {
+      errors.push('Missing or invalid field: widgets');
+    }
+
+    // Validate widgets
+    if (moduleData.widgets) {
+      moduleData.widgets.forEach((widget: any, index: number) => {
+        if (!widget.id) errors.push(`Widget ${index}: missing id`);
+        if (!widget.metadata) errors.push(`Widget ${index}: missing metadata`);
+        if (!widget.props) errors.push(`Widget ${index}: missing props`);
+      });
+    }
+
+    return {
+      valid: errors.length === 0,
+      errors
+    };
+  }
+}