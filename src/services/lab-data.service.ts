--- conflicted
+++ resolved
@@ -29,11 +29,8 @@
   type: string;
   config: any;
   metadata: any;
-<<<<<<< HEAD
   stepId?: number;
-=======
-  stepId?: number; // optional link to a step when applicable
->>>>>>> b59ce522
+
   layout?: WidgetLayout;
   condition?: WidgetCondition;
   position?: { x: number; y: number };  // Legacy, kept for compatibility
@@ -65,7 +62,6 @@
   difficulty: number;
   estimatedTime: number;
   sections: LabSection[];
-<<<<<<< HEAD
   steps?: Array<{
     id: number;
     title: string;
@@ -73,9 +69,6 @@
     instruction?: string;
     example?: string;
   }>;
-=======
-  steps?: LabStep[];
->>>>>>> b59ce522
   metadata: {
     author?: string;
     version?: string;
