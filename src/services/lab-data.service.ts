--- conflicted
+++ resolved
@@ -1,4 +1,3 @@
-<<<<<<< HEAD
 import { Injectable, inject } from '@angular/core';
 import { HttpClient } from '@angular/common/http';
 import { Observable, of, throwError } from 'rxjs';
@@ -30,7 +29,7 @@
   type: string;
   config: any;
   metadata: any;
-  stepId?: number;
+  stepId?: number; // optional link to a step when applicable
   layout?: WidgetLayout;
   condition?: WidgetCondition;
   position?: { x: number; y: number };  // Legacy, kept for compatibility
@@ -47,6 +46,14 @@
   gap?: string;  // e.g., '1rem', '24px'
 }
 
+export interface LabStep {
+  id: number;
+  title: string;
+  description?: string;
+  instruction?: string;
+  example?: string;
+}
+
 export interface LabData {
   id: string;
   title: string;
@@ -54,7 +61,7 @@
   difficulty: number;
   estimatedTime: number;
   sections: LabSection[];
-  steps?: { id: number; title: string; instruction?: string; example?: string }[];
+  steps?: LabStep[];
   metadata: {
     author?: string;
     version?: string;
@@ -645,7 +652,7 @@
   getLab(labId: string): Observable<LabData> {
     // In production, this would be: return this.http.get<LabData>(`/api/labs/${labId}`)
     const lab = this.sampleLabs[labId];
-    
+
     if (lab) {
       return of(lab);
     } else {
@@ -673,742 +680,7 @@
       difficulty: jsonData.difficulty || 1,
       estimatedTime: jsonData.estimatedTime || 30,
       sections: jsonData.sections || [],
-      metadata: {
-        author: jsonData.metadata?.author || 'Custom Author',
-        version: jsonData.metadata?.version || '1.0.0',
-        tags: jsonData.metadata?.tags || ['custom'],
-        prerequisites: jsonData.metadata?.prerequisites || []
-      }
-    };
-  }
-
-  /**
-   * Convert module data to lab data
-   */
-  convertModuleToLab(moduleData: ModuleData): LabData {
-    return this.converter.convertModuleToLab(moduleData);
-  }
-
-  /**
-   * Load lab from module JSON file
-   */
-  loadLabFromModule(moduleId: string): Observable<LabData> {
-    // In production, this would fetch the module JSON from the server
-    // For now, we'll return the example-coding-module lab as an example
-    if (moduleId === 'pt01' || moduleId === 'example-coding-module') {
-      return this.getLab('example-coding-module');
-    } else if (moduleId === 'binary-search-tree') {
-      return this.getLab('binary-search-tree');
-    }
-    
-    
-    return throwError(() => new Error(`Module with ID "${moduleId}" not found`));
-  }
-
-  /**
-   * Save lab data (for future use)
-   */
-  saveLab(labData: LabData): Observable<LabData> {
-    // In production, this would be: return this.http.post<LabData>('/api/labs', labData)
-    return of(labData);
-  }
-
-  /**
-   * Update lab data (for future use)
-   */
-  updateLab(labId: string, labData: LabData): Observable<LabData> {
-    // In production, this would be: return this.http.put<LabData>(`/api/labs/${labId}`, labData)
-    return of(labData);
-  }
-
-  /**
-   * Delete lab (for future use)
-   */
-  deleteLab(labId: string): Observable<void> {
-    // In production, this would be: return this.http.delete<void>(`/api/labs/${labId}`)
-    return of(void 0);
-  }
-}
-=======
-import { Injectable, inject } from '@angular/core';
-import { HttpClient } from '@angular/common/http';
-import { Observable, of, throwError } from 'rxjs';
-import { catchError, map } from 'rxjs/operators';
-import { ModuleToLabConverterService, ModuleData } from './module-to-lab-converter.service';
-
-// Types for lab configuration
-export type WidgetSize = 'small' | 'medium' | 'large' | 'full' | 'auto';
-export type WidgetVisibility = 'always' | 'after-submission' | 'on-complete' | 'conditional';
-
-export interface WidgetLayout {
-  size?: WidgetSize;
-  gridColumn?: string;  // e.g., '1 / 3', 'span 2'
-  gridRow?: string;     // e.g., '1 / 2', 'span 1'
-  order?: number;       // flexbox order
-  minHeight?: string;   // e.g., '400px', '50vh'
-  maxHeight?: string;
-}
-
-export interface WidgetCondition {
-  visibility?: WidgetVisibility;
-  dependsOn?: string[];  // IDs of widgets that must be completed
-  requiresSubmission?: boolean;
-  customCondition?: string;  // For future use
-}
-
-export interface LabWidget {
-  id: string;
-  type: string;
-  config: any;
-  metadata: any;
-  layout?: WidgetLayout;
-  condition?: WidgetCondition;
-  position?: { x: number; y: number };  // Legacy, kept for compatibility
-  size?: { width: number; height: number };  // Legacy, kept for compatibility
-}
-
-export interface LabSection {
-  id: string;
-  title: string;
-  description?: string;
-  widgets: LabWidget[];
-  layout?: 'grid' | 'stack' | 'custom' | 'dynamic';
-  gridTemplateColumns?: string;  // e.g., 'repeat(3, 1fr)', '2fr 1fr'
-  gap?: string;  // e.g., '1rem', '24px'
-}
-
-export interface LabData {
-  id: string;
-  title: string;
-  description: string;
-  difficulty: number;
-  estimatedTime: number;
-  steps?: Array<{
-    id: number;
-    title: string;
-    description?: string;
-    instruction?: string;
-    example?: string;
-  }>;
-  sections: LabSection[];
-  metadata: {
-    author?: string;
-    version?: string;
-    tags?: string[];
-    prerequisites?: string[];
-  };
-}
-
-@Injectable({
-  providedIn: 'root'
-})
-export class LabDataService {
-  private http = inject(HttpClient);
-  private converter = inject(ModuleToLabConverterService);
-
-  // Sample lab data - in production, this would come from an API
-  private sampleLabs: Record<string, LabData> = {
-    'javascript-basics': {
-      id: 'javascript-basics',
-      title: 'JavaScript Basics Lab',
-      description: 'Learn the fundamentals of JavaScript programming through interactive exercises.',
-      difficulty: 2,
-      estimatedTime: 45,
-      sections: [
-        {
-          id: 'intro',
-          title: 'Introduction to JavaScript',
-          description: 'Get started with JavaScript basics',
-          widgets: [
-            {
-              id: 'welcome-prompt',
-              type: 'step-prompt',
-              config: {
-                title: 'Welcome to JavaScript!',
-                prompt: 'JavaScript is a programming language that runs in web browsers. Let\'s start with some basic concepts.',
-                estimatedTime: 120
-              },
-              metadata: {
-                id: 'welcome-prompt',
-                title: 'Step Prompt',
-                description: 'Introduction step',
-                skills: ['javascript', 'basics'],
-                difficulty: 1,
-                estimated_time: 120,
-                input_type: 'none',
-                output_type: 'instruction',
-                dependencies: [],
-                adaptive_hooks: {},
-                version: '1.0.0',
-                category: 'core'
-              }
-            }
-          ]
-        },
-        {
-          id: 'coding-exercise',
-          title: 'Your First Code',
-          description: 'Write your first JavaScript function',
-          layout: 'grid',
-          widgets: [
-            {
-              id: 'code-editor-1',
-              type: 'code-editor',
-              config: {
-                title: 'Write a greeting function',
-                language: 'javascript',
-                initialCode: '// Write a function called greet that takes a name and returns "Hello, " + name\n\nfunction greet(name) {\n  // Your code here\n}',
-                width: '100%',
-                height: '300px',
-                enableSyntaxHighlighting: true,
-                enableAutoCompletion: true,
-                enableLineNumbers: true
-              },
-              metadata: {
-                id: 'code-editor-1',
-                title: 'Code Editor',
-                description: 'Interactive code editor',
-                skills: ['javascript', 'functions'],
-                difficulty: 2,
-                estimated_time: 300,
-                input_type: 'code',
-                output_type: 'execution',
-                dependencies: [],
-                adaptive_hooks: {},
-                version: '1.0.0',
-                category: 'coding'
-              }
-            },
-            {
-              id: 'console-output-1',
-              type: 'console-output',
-              config: {
-                title: 'Test your function',
-                placeholder: 'Your function output will appear here...'
-              },
-              metadata: {
-                id: 'console-output-1',
-                title: 'Console Output',
-                description: 'Code execution output',
-                skills: ['debugging'],
-                difficulty: 1,
-                estimated_time: 60,
-                input_type: 'execution',
-                output_type: 'feedback',
-                dependencies: ['code-editor-1'],
-                adaptive_hooks: {},
-                version: '1.0.0',
-                category: 'coding'
-              }
-            }
-          ]
-        },
-        {
-          id: 'reflection',
-          title: 'Reflection & Feedback',
-          description: 'Assess your learning progress',
-          layout: 'grid',
-          widgets: [
-            {
-              id: 'confidence-meter-1',
-              type: 'confidence-meter',
-              config: {
-                title: 'Rate Your Understanding',
-                description: 'How confident are you with JavaScript basics?',
-                scaleLabels: ['Not at all', 'Slightly', 'Moderately', 'Very well', 'Completely']
-              },
-              metadata: {
-                id: 'confidence-meter-1',
-                title: 'Confidence Meter',
-                description: 'Self-assessment widget',
-                skills: ['self-assessment'],
-                difficulty: 1,
-                estimated_time: 60,
-                input_type: 'slider',
-                output_type: 'progress',
-                dependencies: [],
-                adaptive_hooks: {},
-                version: '1.0.0',
-                category: 'core'
-              }
-            },
-            {
-              id: 'feedback-box-1',
-              type: 'feedback-box',
-              config: {
-                type: 'success',
-                title: 'Great Progress!',
-                message: 'You\'ve completed the JavaScript Basics Lab.',
-                explanation: 'You\'ve learned the fundamentals of JavaScript programming. Keep practicing to build your skills!',
-                nextSteps: ['Try more complex functions', 'Explore DOM manipulation', 'Learn about objects and arrays'],
-                showContinueButton: true
-              },
-              metadata: {
-                id: 'feedback-box-1',
-                title: 'Feedback Box',
-                description: 'Learning feedback',
-                skills: ['reflection'],
-                difficulty: 1,
-                estimated_time: 45,
-                input_type: 'completion',
-                output_type: 'feedback',
-                dependencies: [],
-                adaptive_hooks: {},
-                version: '1.0.0',
-                category: 'core'
-              }
-            }
-          ]
-        }
-      ],
-      metadata: {
-        author: 'Prismo Labs',
-        version: '1.0.0',
-        tags: ['javascript', 'programming', 'basics'],
-        prerequisites: []
-      }
-    },
-    'math-equations': {
-      id: 'math-equations',
-      title: 'Mathematical Equations Lab',
-      description: 'Practice solving mathematical equations with interactive tools.',
-      difficulty: 3,
-      estimatedTime: 60,
-      sections: [
-        {
-          id: 'intro',
-          title: 'Introduction to Equations',
-          description: 'Learn about different types of equations',
-          widgets: [
-            {
-              id: 'equation-intro',
-              type: 'step-prompt',
-              config: {
-                title: 'Understanding Equations',
-                prompt: 'An equation is a mathematical statement that shows two expressions are equal. Let\'s explore different types of equations.',
-                estimatedTime: 180
-              },
-              metadata: {
-                id: 'equation-intro',
-                title: 'Step Prompt',
-                description: 'Introduction to equations',
-                skills: ['mathematics', 'equations'],
-                difficulty: 2,
-                estimated_time: 180,
-                input_type: 'none',
-                output_type: 'instruction',
-                dependencies: [],
-                adaptive_hooks: {},
-                version: '1.0.0',
-                category: 'core'
-              }
-            }
-          ]
-        },
-        {
-          id: 'practice',
-          title: 'Practice Equations',
-          description: 'Solve equations using the equation input widget',
-          widgets: [
-            {
-              id: 'equation-input-1',
-              type: 'equation-input',
-              config: {
-                title: 'Solve Linear Equations',
-                placeholder: 'Enter your equation here (e.g., 2x + 3 = 7)',
-                allowVariables: true,
-                showSteps: true
-              },
-              metadata: {
-                id: 'equation-input-1',
-                title: 'Equation Input',
-                description: 'Interactive equation solver',
-                skills: ['mathematics', 'algebra'],
-                difficulty: 3,
-                estimated_time: 600,
-                input_type: 'equation',
-                output_type: 'solution',
-                dependencies: [],
-                adaptive_hooks: {},
-                version: '1.0.0',
-                category: 'math'
-              }
-            }
-          ]
-        }
-      ],
-      metadata: {
-        author: 'Prismo Labs',
-        version: '1.0.0',
-        tags: ['mathematics', 'equations', 'algebra'],
-        prerequisites: ['basic-algebra']
-      }
-    },
-    'example-coding-module': {
-      id: 'example-coding-module',
-      title: 'Introduction to C++ Printing',
-      description: 'Learn the basics of C++ through printing to the console.',
-      difficulty: 2,
-      estimatedTime: 30,
-      sections: [
-        {
-          id: 'intro',
-          title: 'Welcome to C++',
-          description: 'Get started with your first C++ program',
-          layout: 'stack',
-          widgets: [
-            {
-              id: 'step-prompt-1',
-              type: 'step-prompt',
-              layout: {
-                size: 'full'
-              },
-              config: {
-                title: 'Welcome to C++ Printing!',
-                prompt: 'In this module, you\'ll learn how to create your first C++ program! It will print out text into the console.',
-                estimatedTime: 30
-              },
-              metadata: {
-                id: 'step-prompt-1',
-                title: 'Step Prompt',
-                description: 'Introduction to C++',
-                skills: ['comprehension', 'reading'],
-                difficulty: 2,
-                estimated_time: 30,
-                input_type: 'text',
-                output_type: 'scaffold',
-                dependencies: [],
-                adaptive_hooks: {
-                  difficulty_adjustment: true,
-                  hint_progression: false
-                },
-                version: '1.0.0',
-                category: 'core'
-              }
-            }
-          ]
-        },
-        {
-          id: 'coding-exercise',
-          title: 'Your First C++ Program',
-          description: 'Write your first C++ program that prints to the console',
-          layout: 'dynamic',
-          gridTemplateColumns: '2fr 1fr',
-          widgets: [
-            {
-              id: 'code-editor-1',
-              type: 'code-editor',
-              layout: {
-                size: 'large',
-                minHeight: '600px',
-                gridColumn: '1',
-                gridRow: '1 / span 2'
-              },
-              config: {
-                title: 'Create Your First Program',
-                language: 'cpp',
-                initialCode: '// Create the int main function that prints out "Hello, human! How are you?"\n\n',
-                placeholder: 'Write your code here...',
-                testCases: [
-                  {
-                    id: 'test-1',
-                    input: 'main()',
-                    expectedOutput: 'Hello, human! How are you?',
-                    description: 'Function should print "Hello, human! How are you?"'
-                  }
-                ],
-                width: '100%',
-                height: '100%',
-                enableSyntaxHighlighting: true,
-                enableAutoCompletion: true,
-                enableLineNumbers: true
-              },
-              metadata: {
-                id: 'code-editor-1',
-                title: 'Code Editor',
-                description: 'Interactive C++ code editor',
-                skills: ['programming', 'debugging', 'syntax'],
-                difficulty: 3,
-                estimated_time: 300,
-                input_type: 'code',
-                output_type: 'visualization',
-                dependencies: [],
-                adaptive_hooks: {
-                  difficulty_adjustment: true,
-                  hint_progression: true,
-                  alternative_widgets: ['step-prompt']
-                },
-                version: '1.0.0',
-                category: 'coding'
-              }
-            },
-            {
-              id: 'hint-panel-1',
-              type: 'hint-panel',
-              layout: {
-                size: 'small',
-                gridColumn: '2',
-                gridRow: '1',
-                minHeight: '300px'
-              },
-              config: {
-                title: 'Need Help?',
-                hints: [
-                  {
-                    id: 'hint-1',
-                    tier: 1,
-                    text: 'Remember to include <iostream> at the top of your program.',
-                    revealed: false
-                  },
-                  {
-                    id: 'hint-2',
-                    tier: 2,
-                    text: 'Put your code inside the main function: int main() { ... }',
-                    revealed: false
-                  },
-                  {
-                    id: 'hint-3',
-                    tier: 3,
-                    text: 'Use cout to print: cout << "Hello, human! How are you?" << endl;',
-                    revealed: false
-                  }
-                ],
-                maxHintsPerTier: 1
-              },
-              metadata: {
-                id: 'hint-panel-1',
-                title: 'Hint Panel',
-                description: 'Progressive hint disclosure',
-                skills: ['problem-solving', 'guidance'],
-                difficulty: 2,
-                estimated_time: 60,
-                input_type: 'checkbox',
-                output_type: 'scaffold',
-                dependencies: [],
-                adaptive_hooks: {
-                  hint_progression: true,
-                  time_extension: true
-                },
-                version: '1.0.0',
-                category: 'core'
-              }
-            },
-            {
-              id: 'console-output-1',
-              type: 'console-output',
-              layout: {
-                size: 'medium',
-                gridColumn: '2',
-                gridRow: '2',
-                minHeight: '250px'
-              },
-              condition: {
-                visibility: 'after-submission',
-                dependsOn: ['code-editor-1'],
-                requiresSubmission: true
-              },
-              config: {
-                title: 'Console Output',
-                placeholder: 'Your code output will appear here after running...',
-                showLineNumbers: false
-              },
-              metadata: {
-                id: 'console-output-1',
-                title: 'Console Output',
-                description: 'Shows code execution results',
-                skills: ['debugging'],
-                difficulty: 1,
-                estimated_time: 60,
-                input_type: 'execution',
-                output_type: 'feedback',
-                dependencies: ['code-editor-1'],
-                adaptive_hooks: {},
-                version: '1.0.0',
-                category: 'coding'
-              }
-            }
-          ]
-        },
-        {
-          id: 'reflection',
-          title: 'Reflection & Feedback',
-          description: 'Assess your learning progress',
-          layout: 'dynamic',
-          gridTemplateColumns: '3fr 2fr',
-          widgets: [
-            {
-              id: 'feedback-box-1',
-              type: 'feedback-box',
-              layout: {
-                size: 'large',
-                gridColumn: '1',
-                minHeight: '200px'
-              },
-              condition: {
-                visibility: 'after-submission',
-                dependsOn: ['code-editor-1'],
-                requiresSubmission: true
-              },
-              config: {
-                type: 'success',
-                title: 'Great Job!',
-                message: 'You\'ve successfully completed the C++ printing module!',
-                explanation: 'You\'ve learned how to create your first C++ program and print to the console. This is the foundation of C++ programming.',
-                nextSteps: [
-                  'Try printing different messages',
-                  'Learn about variables in C++',
-                  'Explore more complex C++ features'
-                ],
-                showContinueButton: true,
-                autoComplete: true
-              },
-              metadata: {
-                id: 'feedback-box-1',
-                title: 'Feedback Box',
-                description: 'Learning feedback',
-                skills: ['reflection', 'learning'],
-                difficulty: 2,
-                estimated_time: 45,
-                input_type: 'text',
-                output_type: 'feedback',
-                dependencies: [],
-                adaptive_hooks: {
-                  difficulty_adjustment: true
-                },
-                version: '1.0.0',
-                category: 'core'
-              }
-            },
-            {
-              id: 'confidence-meter-1',
-              type: 'confidence-meter',
-              layout: {
-                size: 'medium',
-                gridColumn: '2',
-                minHeight: '200px'
-              },
-              condition: {
-                visibility: 'after-submission',
-                dependsOn: ['code-editor-1'],
-                requiresSubmission: true
-              },
-              config: {
-                title: 'Rate Your Confidence',
-                description: 'How confident do you feel about C++ printing now?',
-                scaleLabels: ['Not confident', 'Slightly confident', 'Moderately confident', 'Very confident', 'Extremely confident'],
-                autoSubmit: true
-              },
-              metadata: {
-                id: 'confidence-meter-1',
-                title: 'Confidence Meter',
-                description: 'Self-assessment widget',
-                skills: ['self-assessment', 'metacognition'],
-                difficulty: 2,
-                estimated_time: 20,
-                input_type: 'slider',
-                output_type: 'progress',
-                dependencies: [],
-                adaptive_hooks: {
-                  difficulty_adjustment: true
-                },
-                version: '1.0.0',
-                category: 'core'
-              }
-            }
-          ]
-        }
-      ],
-      metadata: {
-        author: 'Prismo Labs',
-        version: '1.0.0',
-        tags: ['c++', 'programming', 'printing', 'console'],
-        prerequisites: []
-      }
-    },
-    'javascript-array-methods': {
-      id: 'javascript-array-methods-97389c51',
-      title: 'Introduction to JavaScript Array Methods',
-      description: 'Learn the fundamentals of JavaScript Array Methods through interactive exercises.',
-      difficulty: 2,
-      estimatedTime: 30,
-      sections: [
-        {
-          id: 'intro',
-          title: 'Welcome to JavaScript Array Methods',
-          description: 'Get started with JavaScript Array Methods',
-          widgets: [
-            {
-              id: 'step-prompt-1',
-              type: 'step-prompt',
-              config: {
-                title: 'Welcome to JavaScript Array Methods!',
-                prompt: 'In this module, you\'ll explore JavaScript Array Methods. Take your time and practice as much as you need.',
-                estimatedTime: 30
-              },
-              metadata: {
-                id: 'step-prompt-1',
-                title: 'Step Prompt',
-                description: 'Introduction to JavaScript Array Methods',
-                skills: ['comprehension', 'reading'],
-                difficulty: 2,
-                estimated_time: 30,
-                input_type: 'text',
-                output_type: 'scaffold',
-                dependencies: [],
-                adaptive_hooks: {
-                  difficulty_adjustment: true,
-                  hint_progression: false
-                },
-                version: '1.0.0',
-                category: 'core'
-              }
-            }
-          ]
-        }
-      ],
-      metadata: {
-        author: 'Prismo Labs',
-        version: '1.0.0',
-        tags: ['javascript', 'programming', 'arrays', 'problem-solving'],
-        prerequisites: []
-      }
-    }
-  };
-
-  /**
-   * Get lab data by ID
-   */
-  getLab(labId: string): Observable<LabData> {
-    // In production, this would be: return this.http.get<LabData>(`/api/labs/${labId}`)
-    const lab = this.sampleLabs[labId];
-    
-    if (lab) {
-      return of(lab);
-    } else {
-      return throwError(() => new Error(`Lab with ID "${labId}" not found`));
-    }
-  }
-
-  /**
-   * Get all available labs
-   */
-  getAllLabs(): Observable<LabData[]> {
-    // In production, this would be: return this.http.get<LabData[]>('/api/labs')
-    return of(Object.values(this.sampleLabs));
-  }
-
-  /**
-   * Create a new lab from JSON data
-   */
-  createLabFromJson(jsonData: any): LabData {
-    // Validate and transform JSON data into LabData format
-    return {
-      id: jsonData.id || 'custom-lab',
-      title: jsonData.title || 'Custom Lab',
-      description: jsonData.description || 'A custom lab created from JSON data',
-      difficulty: jsonData.difficulty || 1,
-      estimatedTime: jsonData.estimatedTime || 30,
-      sections: jsonData.sections || [],
+      steps: jsonData.steps || [],
       metadata: {
         author: jsonData.metadata?.author || 'Custom Author',
         version: jsonData.metadata?.version || '1.0.0',
@@ -1434,7 +706,7 @@
     if (moduleId === 'pt01' || moduleId === 'example-coding-module') {
       return this.getLab('example-coding-module');
     }
-    
+
     return throwError(() => new Error(`Module with ID "${moduleId}" not found`));
   }
 
@@ -1461,5 +733,4 @@
     // In production, this would be: return this.http.delete<void>(`/api/labs/${labId}`)
     return of(void 0);
   }
-}
->>>>>>> 881c45c0
+}