--- conflicted
+++ resolved
@@ -1,178 +1,172 @@
-import { Injectable, signal, inject } from '@angular/core';
-import { HttpClient } from '@angular/common/http';
-import { Router } from '@angular/router';
-import { BehaviorSubject, Observable, of, throwError } from 'rxjs';
-import { tap, catchError } from 'rxjs/operators';
-
-export interface User {
-  id: string;
-  email: string;
-  username?: string;
-  name?: string;
-  avatar?: string;
-  profile?: any;
-  is_active?: boolean;
-}
-
-export interface AuthResponse {
-  user?: User;
-  user_data?: User;
-  access_token?: string;
-  token?: string;
-  refresh_token?: string;
-  refreshToken?: string;
-}
-
-@Injectable({
-  providedIn: 'root'
-})
-export class SimpleAuthService {
-<<<<<<< HEAD
-  private http = inject(HttpClient);
-  private router = inject(Router);
-  
-=======
->>>>>>> e9b13c61
-  // Simple state management
-  private currentUserSubject = new BehaviorSubject<User | null>(null);
-  private isAuthenticatedSubject = new BehaviorSubject<boolean>(false);
-  
-  // Signals
-  public currentUser = signal<User | null>(null);
-  public isAuthenticated = signal<boolean>(false);
-  public sessionCheckComplete = signal<boolean>(false);
-  
-  // API URL
-  private readonly API_URL = 'https://localhost:5000/auth';
-  
-  constructor(
-    private http: HttpClient,
-    private router: Router
-  ) {
-    this.initializeAuth();
-  }
-  
-  private initializeAuth(): void {
-    console.log('Initializing authentication...');
-    const token = this.getStoredToken();
-    
-    if (!token) {
-      console.log('No stored token found');
-      this.sessionCheckComplete.set(true);
-      return;
-    }
-    
-    console.log('Found stored token, verifying...');
-    this.verifyStoredToken(token);
-  }
-  
-  private getStoredToken(): string | null {
-    if (typeof localStorage === 'undefined') return null;
-    return localStorage.getItem('access_token');
-  }
-  
-  private setStoredToken(token: string): void {
-    if (typeof localStorage === 'undefined') return;
-    localStorage.setItem('access_token', token);
-  }
-  
-  private removeStoredToken(): void {
-    if (typeof localStorage === 'undefined') return;
-    localStorage.removeItem('access_token');
-  }
-  
-  private verifyStoredToken(token: string): void {
-    // Simple token validation - just check if it's not expired
-    try {
-      const payload = JSON.parse(atob(token.split('.')[1]));
-      const now = Date.now() / 1000;
-      
-      if (payload.exp && payload.exp > now) {
-        console.log('Token is valid, setting user as authenticated');
-        // Create a simple user object from token
-        const user: User = {
-          id: payload.sub || 'user-1',
-          email: payload.email || 'user@example.com',
-          name: payload.name || 'User',
-          username: payload.username || 'user'
-        };
-        
-        this.setAuthenticatedUser(user);
-        this.sessionCheckComplete.set(true);
-      } else {
-        console.log('Token is expired, clearing session');
-        this.clearSession();
-        this.sessionCheckComplete.set(true);
-      }
-    } catch (error) {
-      console.log('Token validation failed:', error);
-      this.clearSession();
-      this.sessionCheckComplete.set(true);
-    }
-  }
-  
-  private setAuthenticatedUser(user: User): void {
-    this.currentUserSubject.next(user);
-    this.currentUser.set(user);
-    this.isAuthenticated.set(true);
-    this.isAuthenticatedSubject.next(true);
-  }
-  
-  private clearSession(): void {
-    this.currentUserSubject.next(null);
-    this.currentUser.set(null);
-    this.isAuthenticated.set(false);
-    this.isAuthenticatedSubject.next(false);
-    this.removeStoredToken();
-  }
-  
-  // Public methods
-  login(credentials: any): Observable<AuthResponse> {
-    console.log('Attempting login...');
-    return this.http.post<AuthResponse>(`${this.API_URL}/login`, credentials)
-      .pipe(
-        tap((response) => {
-          console.log('Login successful:', response);
-          const token = response.access_token || response.token;
-          if (token) {
-            this.setStoredToken(token);
-            const user = response.user || response.user_data;
-            if (user) {
-              this.setAuthenticatedUser(user);
-            }
-          }
-        }),
-        catchError((error) => {
-          console.log('Login failed:', error);
-          return throwError(() => error);
-        })
-      );
-  }
-  
-  logout(): void {
-    console.log('Logging out...');
-    this.clearSession();
-    this.router.navigate(['/login']);
-  }
-  
-  isLoggedIn(): boolean {
-    const sessionComplete = this.sessionCheckComplete();
-    const isAuth = this.isAuthenticated();
-    
-    console.log('SimpleAuthService.isLoggedIn() - Debug:', {
-      sessionComplete,
-      isAuth,
-      result: sessionComplete && isAuth
-    });
-    
-    return sessionComplete && isAuth;
-  }
-  
-  getCurrentUser(): User | null {
-    return this.currentUser();
-  }
-  
-  getAccessToken(): string | null {
-    return this.getStoredToken();
-  }
-}
+import { Injectable, signal, inject } from '@angular/core';
+import { HttpClient } from '@angular/common/http';
+import { Router } from '@angular/router';
+import { BehaviorSubject, Observable, of, throwError } from 'rxjs';
+import { tap, catchError } from 'rxjs/operators';
+
+export interface User {
+  id: string;
+  email: string;
+  username?: string;
+  name?: string;
+  avatar?: string;
+  profile?: any;
+  is_active?: boolean;
+}
+
+export interface AuthResponse {
+  user?: User;
+  user_data?: User;
+  access_token?: string;
+  token?: string;
+  refresh_token?: string;
+  refreshToken?: string;
+}
+
+@Injectable({
+  providedIn: 'root'
+})
+export class SimpleAuthService {
+  private http = inject(HttpClient);
+  private router = inject(Router);
+  
+  // Simple state management
+  private currentUserSubject = new BehaviorSubject<User | null>(null);
+  private isAuthenticatedSubject = new BehaviorSubject<boolean>(false);
+  
+  // Signals
+  public currentUser = signal<User | null>(null);
+  public isAuthenticated = signal<boolean>(false);
+  public sessionCheckComplete = signal<boolean>(false);
+  
+  // API URL
+  private readonly API_URL = 'https://localhost:5000/auth';
+  
+  constructor() {
+    this.initializeAuth();
+  }
+  
+  private initializeAuth(): void {
+    console.log('Initializing authentication...');
+    const token = this.getStoredToken();
+    
+    if (!token) {
+      console.log('No stored token found');
+      this.sessionCheckComplete.set(true);
+      return;
+    }
+    
+    console.log('Found stored token, verifying...');
+    this.verifyStoredToken(token);
+  }
+  
+  private getStoredToken(): string | null {
+    if (typeof localStorage === 'undefined') return null;
+    return localStorage.getItem('access_token');
+  }
+  
+  private setStoredToken(token: string): void {
+    if (typeof localStorage === 'undefined') return;
+    localStorage.setItem('access_token', token);
+  }
+  
+  private removeStoredToken(): void {
+    if (typeof localStorage === 'undefined') return;
+    localStorage.removeItem('access_token');
+  }
+  
+  private verifyStoredToken(token: string): void {
+    // Simple token validation - just check if it's not expired
+    try {
+      const payload = JSON.parse(atob(token.split('.')[1]));
+      const now = Date.now() / 1000;
+      
+      if (payload.exp && payload.exp > now) {
+        console.log('Token is valid, setting user as authenticated');
+        // Create a simple user object from token
+        const user: User = {
+          id: payload.sub || 'user-1',
+          email: payload.email || 'user@example.com',
+          name: payload.name || 'User',
+          username: payload.username || 'user'
+        };
+        
+        this.setAuthenticatedUser(user);
+        this.sessionCheckComplete.set(true);
+      } else {
+        console.log('Token is expired, clearing session');
+        this.clearSession();
+        this.sessionCheckComplete.set(true);
+      }
+    } catch (error) {
+      console.log('Token validation failed:', error);
+      this.clearSession();
+      this.sessionCheckComplete.set(true);
+    }
+  }
+  
+  private setAuthenticatedUser(user: User): void {
+    this.currentUserSubject.next(user);
+    this.currentUser.set(user);
+    this.isAuthenticated.set(true);
+    this.isAuthenticatedSubject.next(true);
+  }
+  
+  private clearSession(): void {
+    this.currentUserSubject.next(null);
+    this.currentUser.set(null);
+    this.isAuthenticated.set(false);
+    this.isAuthenticatedSubject.next(false);
+    this.removeStoredToken();
+  }
+  
+  // Public methods
+  login(credentials: any): Observable<AuthResponse> {
+    console.log('Attempting login...');
+    return this.http.post<AuthResponse>(`${this.API_URL}/login`, credentials)
+      .pipe(
+        tap((response) => {
+          console.log('Login successful:', response);
+          const token = response.access_token || response.token;
+          if (token) {
+            this.setStoredToken(token);
+            const user = response.user || response.user_data;
+            if (user) {
+              this.setAuthenticatedUser(user);
+            }
+          }
+        }),
+        catchError((error) => {
+          console.log('Login failed:', error);
+          return throwError(() => error);
+        })
+      );
+  }
+  
+  logout(): void {
+    console.log('Logging out...');
+    this.clearSession();
+    this.router.navigate(['/login']);
+  }
+  
+  isLoggedIn(): boolean {
+    const sessionComplete = this.sessionCheckComplete();
+    const isAuth = this.isAuthenticated();
+    
+    console.log('SimpleAuthService.isLoggedIn() - Debug:', {
+      sessionComplete,
+      isAuth,
+      result: sessionComplete && isAuth
+    });
+    
+    return sessionComplete && isAuth;
+  }
+  
+  getCurrentUser(): User | null {
+    return this.currentUser();
+  }
+  
+  getAccessToken(): string | null {
+    return this.getStoredToken();
+  }
+}