--- conflicted
+++ resolved
@@ -4,23 +4,15 @@
   [ngClass]="'mx-auto w-full max-w-4xl rounded-t-xl border border-b-0 border-[#1f2937] bg-[#0e1318] shadow-sm'"
 >
   <!-- Celebration Header -->
-<<<<<<< HEAD
-  <div *ngIf="variant === 'celebration'" class="relative rounded-t-xl border-b border-[#1f2937] bg-[#0b0f14] p-8 text-center">
-    <div class="mx-auto mb-5 flex h-20 w-20 items-center justify-center rounded-full bg-emerald-500/10 ring-2 ring-emerald-500/20">
-      <ng-icon [name]="outcomeIconName()" class="h-10 w-10 text-emerald-500"></ng-icon>
-=======
-  <div *ngIf="variant === 'celebration'" class="relative overflow-hidden rounded-t-2xl bg-gradient-to-r from-[#bc78f9] to-[#BC78F9] p-6 text-center">
+  <div *ngIf="variant === 'celebration'" class="relative overflow-hidden rounded-t-xl border-b border-[#1f2937] bg-gradient-to-r from-[#bc78f9] to-[#BC78F9] p-8 text-center">
     <div class="absolute inset-0 bg-black/20"></div>
     <div class="relative z-10">
-      <div class="mx-auto mb-4 flex h-16 w-16 items-center justify-center rounded-full bg-white/20">
-        <ng-icon [name]="outcomeIconName()" class="h-8 w-8 text-white"></ng-icon>
+      <div class="mx-auto mb-5 flex h-20 w-20 items-center justify-center rounded-full bg-white/20 ring-2 ring-white/20">
+        <ng-icon [name]="outcomeIconName()" class="h-10 w-10 text-white"></ng-icon>
       </div>
-      <h1 class="text-2xl font-bold text-white">Lab Complete!</h1>
-      <p class="mt-2 text-white/90">{{ labTitle }}</p>
->>>>>>> b59ce522
+      <h1 class="text-3xl font-bold text-white mb-2">Lab Complete!</h1>
+      <p class="text-white/90 text-lg">{{ labTitle }}</p>
     </div>
-    <h1 class="text-3xl font-bold text-[#e5e7eb] mb-2">Lab Complete!</h1>
-    <p class="text-[#a9b1bb] text-lg">{{ labTitle }}</p>
   </div>
 
   <!-- Main Content -->
@@ -166,5 +158,4 @@
       </button>
     </div>
   </div>
-</div>
-
+</div>