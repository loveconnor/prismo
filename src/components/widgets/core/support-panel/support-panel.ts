import { Component, Input } from '@angular/core';
import { CommonModule } from '@angular/common';
import { TabsNewComponent } from '../../../ui/tabs/tabs-new';
import { TabsListComponent } from '../../../ui/tabs/tabs-list';
import { TabsTriggerComponent } from '../../../ui/tabs/tabs-trigger';
import { TabsContentComponent } from '../../../ui/tabs/tabs-content';
import { HintPanelComponent } from '../hint-panel/hint-panel';
import { NgIconComponent, provideIcons } from '@ng-icons/core';
import { lucideChevronDown, lucideChevronRight } from '@ng-icons/lucide';
<<<<<<< HEAD
import { FeedbackBoxComponent } from '../feedback-box/feedback-box';
// Coach tab removed
=======
>>>>>>> a2e0da66

interface HintItem {
  level: number;
  title: string;
  content: string;
}

@Component({
  selector: 'app-support-panel',
  standalone: true,
  imports: [
    CommonModule,
    TabsNewComponent,
    TabsListComponent,
    TabsTriggerComponent,
    TabsContentComponent,
<<<<<<< HEAD
    NgIconComponent,
    FeedbackBoxComponent
=======
    HintPanelComponent,
    NgIconComponent
>>>>>>> a2e0da66
  ],
  providers: [
    provideIcons({
      lucideChevronDown,
      lucideChevronRight
    })
  ],
  templateUrl: './support-panel.html',
  styleUrls: ['./support-panel.css']
})
export class SupportPanelComponent {
  @Input() collapsed = false;
  @Input() onToggleCollapse?: () => void;
  @Input() hints: any[] = [];
  @Input() feedback: any[] = [];
  @Input() sessionId: string = '';

  openHints: number[] = [];

  // Get the default tab value based on what content is available
  get defaultTabValue(): string {
    if (this.hasHints) return 'hints';
    if (this.hasFeedback) return 'feedback';
    return 'hints';
  }

  value = this.defaultTabValue;

  // Check if hints exist
  get hasHints(): boolean {
    if (!this.hints || this.hints.length === 0) return false;
    if (this.hints[0]?.config?.hints && this.hints[0].config.hints.length > 0) return true;
    return false;
  }

  // Check if feedback exists
  get hasFeedback(): boolean {
    return this.feedback && this.feedback.length > 0;
  }

  // Check if the panel should be visible at all
  get shouldShowPanel(): boolean {
    return this.hasHints || this.hasFeedback;
  }

  // Get formatted hints from input
  get formattedHints(): HintItem[] {
    if (this.hints && this.hints.length > 0 && this.hints[0]?.config?.hints) {
      // Convert from widget hints format
      return this.hints[0].config.hints.map((h: any, index: number) => ({
        level: h.tier || index + 1,
        title: `Hint ${h.tier || index + 1}`,
        content: h.text || h.content || ''
      }));
    }
    
    // Return empty array if no hints
    return [];
  }

  onValueChange(v: string) {
    this.value = v;
  }

  toggleHint(level: number) {
    if (this.openHints.includes(level)) {
      this.openHints = this.openHints.filter(l => l !== level);
    } else {
      this.openHints = [...this.openHints, level];
    }
  }

  trackByHintLevel = (_: number, item: HintItem) => item.level;
<<<<<<< HEAD
  
  trackByFeedback = (_: number, item: any) => item.id || item.metadata?.id;
  
  // Get config from feedback widget (handles both config and props fields)
  getFeedbackProps(feedbackWidget: any) {
    return feedbackWidget.config || feedbackWidget.props || {};
  }
=======
  trackByHintWidget = (_: number, item: any) => item.id;
>>>>>>> a2e0da66
}

<|MERGE_RESOLUTION|>--- conflicted
+++ resolved
@@ -7,11 +7,6 @@
 import { HintPanelComponent } from '../hint-panel/hint-panel';
 import { NgIconComponent, provideIcons } from '@ng-icons/core';
 import { lucideChevronDown, lucideChevronRight } from '@ng-icons/lucide';
-<<<<<<< HEAD
-import { FeedbackBoxComponent } from '../feedback-box/feedback-box';
-// Coach tab removed
-=======
->>>>>>> a2e0da66
 
 interface HintItem {
   level: number;
@@ -28,13 +23,9 @@
     TabsListComponent,
     TabsTriggerComponent,
     TabsContentComponent,
-<<<<<<< HEAD
-    NgIconComponent,
-    FeedbackBoxComponent
-=======
+
     HintPanelComponent,
     NgIconComponent
->>>>>>> a2e0da66
   ],
   providers: [
     provideIcons({
@@ -108,16 +99,7 @@
   }
 
   trackByHintLevel = (_: number, item: HintItem) => item.level;
-<<<<<<< HEAD
-  
-  trackByFeedback = (_: number, item: any) => item.id || item.metadata?.id;
-  
-  // Get config from feedback widget (handles both config and props fields)
-  getFeedbackProps(feedbackWidget: any) {
-    return feedbackWidget.config || feedbackWidget.props || {};
-  }
-=======
+
   trackByHintWidget = (_: number, item: any) => item.id;
->>>>>>> a2e0da66
 }
 
