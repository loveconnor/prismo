import { 
  Component, 
  Input, 
  Output, 
  EventEmitter, 
  ViewChild, 
  ElementRef, 
  OnInit,
  OnDestroy,
  Inject,
  PLATFORM_ID,
  signal,
  effect,
  Inject,
  PLATFORM_ID
} from '@angular/core';
import { CommonModule, isPlatformBrowser } from '@angular/common';
import { FormsModule } from '@angular/forms';
import { WidgetBaseComponent } from '../../base/widget-base';
import { NgIconComponent, provideIcons } from '@ng-icons/core';
import { 
  lucideMessageCircle,
  lucideSave,
  lucideSend,
  lucideSkipForward,
  lucideCheck,
  lucideCircleAlert,
  lucideChevronDown,
  lucideChevronUp,
  lucideX,
  lucideLightbulb,
  lucideTrendingUp
} from '@ng-icons/lucide';
import { cn } from '../../../../lib/utils';
import { ThemeService } from '../../../../services/theme.service';
import { FontService } from '../../../../services/font.service';

// ==================== TYPES ====================

export type ReflectionScope = 'step' | 'section' | 'lab';
export type ReflectionVariant = 'inline' | 'card' | 'modal';
export type ReflectionState = 'collapsed' | 'idle' | 'dirty' | 'submitting' | 'submitted' | 'readOnly';
export type Sentiment = 'neg' | 'neutral' | 'pos';

export interface ReflectionSignals {
  sentiment: Sentiment;
  confusionScore: number;  // 0..1
  selfEfficacy: number;    // 0..1
  keywords: string[];
}

export interface ReflectionPayload {
  text: string;
  feelings: string[];
  topics: string[];
  signals: ReflectionSignals;
  durationMs: number;
  charCount: number;
}

export interface ReflectionChips {
  feelings?: string[];
  topics?: string[];
}

export interface ReflectionUI {
  variant?: ReflectionVariant;
  defaultCollapsed?: boolean;
  showWordCount?: boolean;
}

export interface ReflectionPrivacy {
  storeRaw?: boolean;
  storeSignalsOnlyIfSkipped?: boolean;
  anonymizeForAnalytics?: boolean;
}

export interface ReflectionIntegrations {
  masteryTags?: string[];
  nextAction?: 'continue' | 'open_hint' | 'open_review' | 'recommend_next_lab';
  coachAvailable?: boolean;
}

// ==================== COMPONENT ====================

@Component({
  selector: 'app-reflection-prompt',
  standalone: true,
  imports: [
    CommonModule,
    FormsModule,
    NgIconComponent
  ],
  providers: [
    provideIcons({
      lucideMessageCircle,
      lucideSave,
      lucideSend,
      lucideSkipForward,
      lucideCheck,
      lucideCircleAlert,
      lucideChevronDown,
      lucideChevronUp,
      lucideX,
      lucideLightbulb,
      lucideTrendingUp
    })
  ],
  templateUrl: './reflection-prompt.html',
  styleUrls: ['./reflection-prompt.css']
})
export class ReflectionPromptComponent extends WidgetBaseComponent implements OnInit, OnDestroy {
  // ==================== INPUTS ====================
  @Input() reflectionId!: string;
  @Input() scope!: ReflectionScope;
  @Input() scopeId!: string;
  @Input() promptText!: string;
  @Input() minChars: number = 30;
  @Input() maxChars: number = 450;
  @Input() placeholder?: string;
  @Input() chips?: ReflectionChips;
  @Input() allowMarkdownLite: boolean = false;
  @Input() requireBeforeNext: boolean = false;
  @Input() autosaveMs: number = 1200;
  @Input() ui: ReflectionUI = {};
  @Input() privacy: ReflectionPrivacy = {};
  @Input() integrations: ReflectionIntegrations = {};
  @Input() reflectionTelemetry?: { cohort?: string; abBucket?: string };
  @Input() a11yLabel?: string;
  @Input() reflectionReadOnly: boolean = false;

  // ==================== OUTPUTS ====================
  @Output() reflectionViewed = new EventEmitter<any>();
  @Output() reflectionAutosaved = new EventEmitter<any>();
  @Output() reflectionSubmitted = new EventEmitter<any>();
  @Output() reflectionSkipped = new EventEmitter<any>();
  @Output() suggestHint = new EventEmitter<any>();
  @Output() suggestNextLab = new EventEmitter<any>();

  // ==================== VIEW CHILDREN ====================
  @ViewChild('textarea') textareaRef?: ElementRef;

  // ==================== STATE ====================
  reflectionState = signal<ReflectionState>('idle');
  text = signal<string>('');
  selectedFeelings = signal<string[]>([]);
  selectedTopics = signal<string[]>([]);
  autosaved = signal<boolean>(false);
  showSkipModal = signal<boolean>(false);
  skipReason = signal<string>('');

  private autosaveTimer?: any;

<<<<<<< HEAD
  // Setup autosave effect
  private autosaveEffect = effect(() => {
    const currentText = this.text();
    const state = this.reflectionState();
    
    if (currentText.length > 0 && state === 'dirty') {
      this.scheduleAutosave();
    }
  });
=======
  // ==================== CONSTRUCTOR ====================
  
  constructor(
    themeService: ThemeService,
    fontService: FontService,
    @Inject(PLATFORM_ID) platformId: Object
  ) {
    super(themeService, fontService, platformId);
    
    // Setup autosave effect - must be in constructor (injection context)
    effect(() => {
      const currentText = this.text();
      const state = this.reflectionState();
      
      if (currentText.length > 0 && state === 'dirty') {
        this.scheduleAutosave();
      }
    });
  }
>>>>>>> ef236fe3

  // ==================== COMPUTED ====================
  get variant() { return this.ui.variant ?? 'inline'; }
  get defaultCollapsed() { return this.ui.defaultCollapsed ?? false; }
  get showWordCount() { return this.ui.showWordCount ?? true; }

  get storeRaw() { return this.privacy.storeRaw ?? true; }
  get storeSignalsOnlyIfSkipped() { return this.privacy.storeSignalsOnlyIfSkipped ?? true; }
  get anonymizeForAnalytics() { return this.privacy.anonymizeForAnalytics ?? true; }

  get masteryTags() { return this.integrations.masteryTags ?? []; }
  get nextAction() { return this.integrations.nextAction; }
  get coachAvailable() { return this.integrations.coachAvailable ?? true; }

  get charCount() { return this.text().length; }
  get charsRemaining() { return this.maxChars - this.charCount; }
  get isTooShort() { return this.charCount < this.minChars; }
  get isAtLimit() { return this.charCount >= this.maxChars; }

  // ==================== LIFECYCLE ====================

  override ngOnInit(): void {
    super.ngOnInit();

    // Set initial state
    if (this.defaultCollapsed) {
      this.reflectionState.set('collapsed');
    }

    this.startTime = Date.now();

    // Emit viewed event
    this.reflectionViewed.emit({ id: this.reflectionId, scope: this.scope, scopeId: this.scopeId });

    // Restore from localStorage
    this.loadFromLocalStorage();
  }

  override ngOnDestroy(): void {
    if (this.autosaveTimer) {
      clearTimeout(this.autosaveTimer);
    }
    super.ngOnDestroy();
  }

  // ==================== LOCAL STORAGE ====================

  private loadFromLocalStorage(): void {
<<<<<<< HEAD
    // Only access localStorage in browser context
    if (!isPlatformBrowser(this.platformId)) return;
=======
    if (typeof localStorage === 'undefined') return;
>>>>>>> ef236fe3
    
    const saved = localStorage.getItem(`reflection-${this.reflectionId}`);
    if (saved) {
      try {
        const data = JSON.parse(saved);
        this.text.set(data.text || '');
        this.selectedFeelings.set(data.feelings || []);
        this.selectedTopics.set(data.topics || []);
      } catch (e) {
        // Ignore parse errors
      }
    }
  }

  private saveToLocalStorage(): void {
<<<<<<< HEAD
    // Only access localStorage in browser context
    if (!isPlatformBrowser(this.platformId)) return;
=======
    if (typeof localStorage === 'undefined') return;
>>>>>>> ef236fe3
    
    localStorage.setItem(`reflection-${this.reflectionId}`, JSON.stringify({
      text: this.text(),
      feelings: this.selectedFeelings(),
      topics: this.selectedTopics(),
    }));
  }

  private clearLocalStorage(): void {
<<<<<<< HEAD
    // Only access localStorage in browser context
    if (!isPlatformBrowser(this.platformId)) return;
=======
    if (typeof localStorage === 'undefined') return;
>>>>>>> ef236fe3
    
    localStorage.removeItem(`reflection-${this.reflectionId}`);
  }

  // ==================== AUTOSAVE ====================

  private scheduleAutosave(): void {
    if (this.autosaveTimer) {
      clearTimeout(this.autosaveTimer);
    }

    this.autosaveTimer = setTimeout(() => {
      this.saveToLocalStorage();
      this.autosaved.set(true);
      setTimeout(() => this.autosaved.set(false), 2000);

      this.reflectionAutosaved.emit({
        id: this.reflectionId,
        scopeId: this.scopeId,
        charCount: this.charCount,
      });
    }, this.autosaveMs);
  }

  // ==================== SIGNAL EXTRACTION ====================

  private extractSignals(text: string, feelings: string[]): ReflectionSignals {
    const lowerText = text.toLowerCase();
    
    // Sentiment analysis (simple keyword-based)
    const negativeWords = ['confused', 'stuck', 'hard', 'difficult', 'frustrated', 'lost', "don't understand"];
    const positiveWords = ['clear', 'understood', 'got it', 'easy', 'confident', 'learned', 'makes sense'];
    
    let sentiment: Sentiment = 'neutral';
    const negCount = negativeWords.filter(word => lowerText.includes(word)).length;
    const posCount = positiveWords.filter(word => lowerText.includes(word)).length;
    
    if (posCount > negCount) sentiment = 'pos';
    else if (negCount > posCount) sentiment = 'neg';
    
    // Confusion score (0..1)
    const confusionIndicators = ['confused', "don't understand", 'unclear', 'lost', 'stuck', 'not sure'];
    const confusionScore = Math.min(
      confusionIndicators.filter(ind => lowerText.includes(ind)).length / 3,
      1
    );
    
    // Self-efficacy (0..1)
    const efficacyIndicators = ['confident', 'understood', 'got it', 'know how', 'can do'];
    const selfEfficacy = Math.min(
      efficacyIndicators.filter(ind => lowerText.includes(ind)).length / 2,
      1
    );
    
    // Extract keywords (simple: just get unique words > 4 chars)
    const words = text.split(/\s+/)
      .map(w => w.toLowerCase().replace(/[^a-z]/g, ''))
      .filter(w => w.length > 4);
    const keywords = Array.from(new Set(words)).slice(0, 5);
    
    // Factor in feelings
    if (feelings.includes('confused') || feelings.includes('frustrated')) {
      return {
        sentiment: 'neg',
        confusionScore: Math.max(confusionScore, 0.6),
        selfEfficacy: Math.min(selfEfficacy, 0.4),
        keywords
      };
    }
    
    if (feelings.includes('confident')) {
      return {
        sentiment: 'pos',
        confusionScore: Math.min(confusionScore, 0.3),
        selfEfficacy: Math.max(selfEfficacy, 0.7),
        keywords
      };
    }
    
    return { sentiment, confusionScore, selfEfficacy, keywords };
  }

  // ==================== EVENT HANDLERS ====================

  handleTextChange(value: string): void {
    if (value.length <= this.maxChars) {
      this.text.set(value);
      const state = this.reflectionState();
      if (state !== 'dirty' && state !== 'submitting') {
        this.reflectionState.set('dirty');
      }
    }
  }

  toggleFeeling(feeling: string): void {
    this.selectedFeelings.update(prev =>
      prev.includes(feeling)
        ? prev.filter(f => f !== feeling)
        : [...prev, feeling]
    );
    this.reflectionState.set('dirty');
  }

  toggleTopic(topic: string): void {
    this.selectedTopics.update(prev =>
      prev.includes(topic)
        ? prev.filter(t => t !== topic)
        : [...prev, topic]
    );
    this.reflectionState.set('dirty');
  }

  async handleSubmit(): Promise<void> {
    if (this.isTooShort || this.reflectionState() === 'submitting' || this.reflectionState() === 'submitted') {
      return;
    }

    this.reflectionState.set('submitting');

    // Extract signals
    const signals = this.extractSignals(this.text(), this.selectedFeelings());
    const durationMs = Date.now() - this.startTime;

    const payload: ReflectionPayload = {
      text: this.text(),
      feelings: this.selectedFeelings(),
      topics: this.selectedTopics(),
      signals,
      durationMs,
      charCount: this.charCount,
    };

    // Simulate async submission
    await new Promise(resolve => setTimeout(resolve, 500));

    this.reflectionState.set('submitted');
    this.clearLocalStorage();

    this.reflectionSubmitted.emit({
      id: this.reflectionId,
      scopeId: this.scopeId,
      payload,
    });

    // Mark widget as complete
    this.completeWidget();

    // Adaptivity hooks
    if (signals.confusionScore >= 0.6) {
      this.suggestHint.emit({ id: this.reflectionId, scopeId: this.scopeId });
    }

    if (signals.sentiment === 'pos' && this.scope === 'lab') {
      this.suggestNextLab.emit({ id: this.reflectionId, scopeId: this.scopeId });
    }
  }

  handleSkip(): void {
    if (this.requireBeforeNext && !this.skipReason()) {
      this.showSkipModal.set(true);
      return;
    }

    // Store signals only if configured
    if (this.storeSignalsOnlyIfSkipped && this.text().length > 0) {
      const signals = this.extractSignals(this.text(), this.selectedFeelings());
      this.reflectionSubmitted.emit({
        id: this.reflectionId,
        scopeId: this.scopeId,
        payload: {
          text: '',  // Don't store raw text
          feelings: this.selectedFeelings(),
          topics: this.selectedTopics(),
          signals,
          durationMs: Date.now() - this.startTime,
          charCount: 0,
        },
      });
    }

    this.reflectionSkipped.emit({ 
      id: this.reflectionId, 
      scopeId: this.scopeId, 
      reason: this.skipReason() 
    });

    this.reflectionState.set('submitted');
    this.clearLocalStorage();
  }

  handleSaveDraft(): void {
    this.saveToLocalStorage();
    this.autosaved.set(true);
    setTimeout(() => this.autosaved.set(false), 2000);
  }

  handleKeyDown(event: KeyboardEvent): void {
    if ((event.ctrlKey || event.metaKey) && event.key === 'Enter') {
      event.preventDefault();
      this.handleSubmit();
    }
  }

  handleToggleCollapse(): void {
    const current = this.reflectionState();
    this.reflectionState.set(current === 'collapsed' ? 'idle' : 'collapsed');
  }

  handleSkipModalCancel(): void {
    this.showSkipModal.set(false);
  }

  handleSkipModalConfirm(): void {
    this.showSkipModal.set(false);
    this.handleSkip();
  }

  // ==================== UTILITY ====================

  getChipClasses(selected: boolean, type: 'feeling' | 'topic'): string {
    const base = 'rounded-full border px-3 py-1 text-xs transition-colors disabled:cursor-not-allowed disabled:opacity-50';
    
    if (type === 'feeling') {
      return cn(
        base,
        selected
          ? 'border-[#60a5fa] bg-[#60a5fa]/20 text-[#60a5fa]'
          : 'border-[#1f2937] text-[#9ca3af] hover:border-[#60a5fa]/50 hover:bg-[#60a5fa]/10'
      );
    } else {
      return cn(
        base,
        selected
          ? 'border-emerald-500 bg-emerald-500/20 text-emerald-400'
          : 'border-[#1f2937] text-[#9ca3af] hover:border-emerald-500/50 hover:bg-emerald-500/10'
      );
    }
  }

  getScopeLabel(): string {
    switch (this.scope) {
      case 'step': return 'End of Step';
      case 'section': return 'Section Check-in';
      case 'lab': return 'Lab Summary';
      default: return '';
    }
  }

  // ==================== WIDGET BASE IMPLEMENTATION ====================

  protected override initializeWidgetData(): void {
    this.setDataValue('viewed', true);
    this.setDataValue('viewed_at', new Date());
    this.setDataValue('scope', this.scope);
  }

  protected override validateInput(): boolean {
    return this.charCount >= this.minChars;
  }

  protected override processCompletion(): void {
    this.setDataValue('completed_at', new Date());
    this.setDataValue('char_count', this.charCount);
    this.setDataValue('feelings', this.selectedFeelings());
    this.setDataValue('topics', this.selectedTopics());
  }
}
<|MERGE_RESOLUTION|>--- conflicted
+++ resolved
@@ -151,38 +151,6 @@
 
   private autosaveTimer?: any;
 
-<<<<<<< HEAD
-  // Setup autosave effect
-  private autosaveEffect = effect(() => {
-    const currentText = this.text();
-    const state = this.reflectionState();
-    
-    if (currentText.length > 0 && state === 'dirty') {
-      this.scheduleAutosave();
-    }
-  });
-=======
-  // ==================== CONSTRUCTOR ====================
-  
-  constructor(
-    themeService: ThemeService,
-    fontService: FontService,
-    @Inject(PLATFORM_ID) platformId: Object
-  ) {
-    super(themeService, fontService, platformId);
-    
-    // Setup autosave effect - must be in constructor (injection context)
-    effect(() => {
-      const currentText = this.text();
-      const state = this.reflectionState();
-      
-      if (currentText.length > 0 && state === 'dirty') {
-        this.scheduleAutosave();
-      }
-    });
-  }
->>>>>>> ef236fe3
-
   // ==================== COMPUTED ====================
   get variant() { return this.ui.variant ?? 'inline'; }
   get defaultCollapsed() { return this.ui.defaultCollapsed ?? false; }
@@ -230,13 +198,6 @@
   // ==================== LOCAL STORAGE ====================
 
   private loadFromLocalStorage(): void {
-<<<<<<< HEAD
-    // Only access localStorage in browser context
-    if (!isPlatformBrowser(this.platformId)) return;
-=======
-    if (typeof localStorage === 'undefined') return;
->>>>>>> ef236fe3
-    
     const saved = localStorage.getItem(`reflection-${this.reflectionId}`);
     if (saved) {
       try {
@@ -251,13 +212,6 @@
   }
 
   private saveToLocalStorage(): void {
-<<<<<<< HEAD
-    // Only access localStorage in browser context
-    if (!isPlatformBrowser(this.platformId)) return;
-=======
-    if (typeof localStorage === 'undefined') return;
->>>>>>> ef236fe3
-    
     localStorage.setItem(`reflection-${this.reflectionId}`, JSON.stringify({
       text: this.text(),
       feelings: this.selectedFeelings(),
@@ -266,13 +220,6 @@
   }
 
   private clearLocalStorage(): void {
-<<<<<<< HEAD
-    // Only access localStorage in browser context
-    if (!isPlatformBrowser(this.platformId)) return;
-=======
-    if (typeof localStorage === 'undefined') return;
->>>>>>> ef236fe3
-    
     localStorage.removeItem(`reflection-${this.reflectionId}`);
   }
 
