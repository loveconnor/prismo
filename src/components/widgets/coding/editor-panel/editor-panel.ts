--- conflicted
+++ resolved
@@ -89,12 +89,7 @@
     }
     
     // Update editor content when editorConfig changes
-<<<<<<< HEAD
-    if (changes['editorConfig'] && !changes['editorConfig'].firstChange && this.monacoEditor) {
-      const newCode = this.editorConfig?.starterCode || this.editorConfig?.initialCode || '';
-      if (newCode && this.monacoEditor.getValue() !== newCode) {
-        this.monacoEditor.setValue(newCode);
-=======
+
     if (changes['editorConfig']) {
       if (!changes['editorConfig'].firstChange && this.monacoEditor) {
         const newCode = this.editorConfig?.initialCode || '';
@@ -109,7 +104,6 @@
         this.consoleOutput = [
           { type: 'info', message: 'Review the content above and click Continue when ready.' }
         ];
->>>>>>> a2e0da66
       }
     }
   }
