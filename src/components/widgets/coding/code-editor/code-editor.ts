--- conflicted
+++ resolved
@@ -722,7 +722,6 @@
     this.setDataValue('runs_count', this.runsCount);
     this.setDataValue('last_run_at', new Date());
 
-<<<<<<< HEAD
     // Emit state change for interaction tracking
     this.emitStateChange('code_executed', {
       runsCount: this.runsCount,
@@ -731,33 +730,6 @@
       hasTests: this.testCases.length > 0
     });
 
-    // Execute code immediately
-    try {
-      // Simple code execution simulation
-      this.executeCode();
-      this.outputStatus = 'success';
-      this.lastExecutionTime = Date.now() - startTime;
-      this.setDataValue('last_execution_time', this.lastExecutionTime);
-      this.setDataValue('execution_success', true);
-      
-      // Emit success state change
-      this.emitStateChange('code_execution_success', {
-        executionTime: this.lastExecutionTime,
-        outputLength: this.output.length,
-        testsPassed: this.testCases.filter(t => t.passed).length,
-        totalTests: this.testCases.length
-      });
-    } catch (error) {
-      this.output = `Error: ${error}`;
-      this.outputStatus = 'error';
-      this.setDataValue('execution_error', error);
-      
-      // Emit error state change
-      this.emitStateChange('code_execution_error', {
-        error: String(error),
-        executionTime: Date.now() - startTime
-      });
-=======
     // For JavaScript, Python, and C++, execute on backend
     const lang = this.language.toLowerCase();
     if (lang === 'javascript' || lang === 'js' || 
@@ -773,10 +745,24 @@
         this.lastExecutionTime = Date.now() - startTime;
         this.setDataValue('last_execution_time', this.lastExecutionTime);
         this.setDataValue('execution_success', true);
+        
+        // Emit success state change
+        this.emitStateChange('code_execution_success', {
+          executionTime: this.lastExecutionTime,
+          outputLength: this.output.length,
+          testsPassed: this.testCases.filter(t => t.passed).length,
+          totalTests: this.testCases.length
+        });
       } catch (error) {
         this.output = `Error: ${error}`;
         this.outputStatus = 'error';
         this.setDataValue('execution_error', error);
+        
+        // Emit error state change
+        this.emitStateChange('code_execution_error', {
+          error: String(error),
+          executionTime: Date.now() - startTime
+        });
       }
       
       this.isRunning = false;
@@ -785,7 +771,6 @@
       if (this.testCases.length > 0 && this.allTestsPass) {
         this.completeWidget();
       }
->>>>>>> 56abbf22
     }
   }
 
@@ -1080,4 +1065,4 @@
   handleFeedbackLayoutChange(sizes: number[]): void {
     console.log('Feedback layout changed:', sizes);
   }
-}
+}