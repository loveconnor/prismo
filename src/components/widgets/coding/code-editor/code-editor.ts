import { Component, Input, ViewChild, ElementRef, AfterViewInit, OnDestroy, Inject, PLATFORM_ID } from '@angular/core';
import { CommonModule, isPlatformBrowser } from '@angular/common';
import { FormsModule } from '@angular/forms';
import { HttpClient } from '@angular/common/http';
import { WidgetBaseComponent } from '../../base/widget-base';
import { FontService } from '../../../../services/font.service';
import { ThemeService } from '../../../../services/theme.service';
import { ButtonComponent } from '../../../ui/button/button';
import { CardComponent } from '../../../ui/card/card';
import { CardContentComponent } from '../../../ui/card/card-content';
import { CardHeaderComponent } from '../../../ui/card/card-header';
import { SwitchComponent } from '../../../ui/switch/switch';
import { CodeReviewCommentComponent } from '../code-review-comment/code-review-comment';
import { CodeRefactorModalComponent } from '../code-refactor-modal/code-refactor-modal';
import { PanelComponent } from '../../../ui/panel/panel';
import { PanelHeaderComponent } from '../../../ui/panel/panel-header';
import { PanelGroupComponent, ResizablePanelComponent, PanelResizeHandleComponent } from '../../../ui/resizable-panels';
import { NgIconComponent, provideIcons } from '@ng-icons/core';
import { 
  lucidePlay, 
  lucideRotateCcw, 
  lucideCheck, 
  lucideX, 
  lucideClock,
  lucideSettings,
  lucideSparkles,
  lucideInfo
} from '@ng-icons/lucide';
import { environment } from '../../../../environments/environment';
import { EditorView, basicSetup } from 'codemirror';
import { javascript, javascriptLanguage } from '@codemirror/lang-javascript';
import { python, pythonLanguage } from '@codemirror/lang-python';
import { html, htmlLanguage } from '@codemirror/lang-html';
import { css, cssLanguage } from '@codemirror/lang-css';
import { oneDark } from '@codemirror/theme-one-dark';
import { autocompletion } from '@codemirror/autocomplete';
import { keymap } from '@codemirror/view';
import { searchKeymap } from '@codemirror/search';
import { lineNumbers } from '@codemirror/view';
import { bracketMatching } from '@codemirror/language';
import { foldGutter } from '@codemirror/language';
import { search } from '@codemirror/search';
import { history } from '@codemirror/commands';
import { highlightSelectionMatches } from '@codemirror/search';
import { indentWithTab } from '@codemirror/commands';

interface TestCase {
  id: string;
  input: string;
  expectedOutput: string;
  description?: string;
  passed?: boolean;
  actualOutput?: string;
}

interface CodeReviewComment {
  lineNumber?: number;
  type: 'info' | 'warning' | 'error' | 'success' | 'suggestion';
  title?: string;
  message: string;
}

@Component({
  selector: 'app-code-editor',
  standalone: true,
  imports: [
    CommonModule, 
    FormsModule,
    CardComponent,
    CardContentComponent,
    CardHeaderComponent,
    ButtonComponent,
    SwitchComponent,
    CodeReviewCommentComponent,
    CodeRefactorModalComponent,
    PanelComponent,
    PanelHeaderComponent,
    PanelGroupComponent,
    ResizablePanelComponent,
    PanelResizeHandleComponent,
    NgIconComponent
  ],
  providers: [
    provideIcons({
      lucidePlay,
      lucideRotateCcw,
      lucideCheck,
      lucideX,
      lucideClock,
      lucideSettings,
      lucideSparkles,
      lucideInfo
    })
  ],
  template: `
    <app-card>
      <app-card-header>
        <div class="space-y-3">
          <div class="flex items-center justify-between">
            <div class="flex items-center gap-3">
              <h3 class="text-lg font-semibold text-foreground">{{ title }}</h3>
              <span class="inline-flex items-center px-2 py-1 rounded-full text-xs font-medium bg-blue-100 text-blue-800 dark:bg-blue-900/20 dark:text-blue-400">
                {{ language }}
              </span>
            </div>
            <div class="flex gap-2">
              <app-button 
                variant="default"
                size="sm"
                (click)="runCode()"
                [disabled]="isRunning || !hasCode"
              >
                <ng-icon name="lucidePlay" class="w-4 h-4 mr-2"></ng-icon>
                <span *ngIf="!isRunning">Run</span>
                <span *ngIf="isRunning">Running...</span>
              </app-button>
              
              <app-button 
                variant="outline"
                size="sm"
                (click)="getAIReview()"
                [disabled]="isGettingReview || !hasCode"
              >
                <ng-icon name="lucideSparkles" class="w-4 h-4 mr-2"></ng-icon>
                <span *ngIf="!isGettingReview">AI Review</span>
                <span *ngIf="isGettingReview">Reviewing...</span>
              </app-button>
              
               <app-button 
                 variant="outline"
                 size="sm"
                 (click)="resetCode()"
                 [disabled]="isRunning"
               >
                 <ng-icon name="lucideRotateCcw" class="w-4 h-4 mr-2"></ng-icon>
                 Reset
               </app-button>
               
               <app-button 
                 variant="outline"
                 size="sm"
                 (click)="toggleSettings()"
               >
                 <ng-icon name="lucideSettings" class="w-4 h-4 mr-2"></ng-icon>
                 Settings
               </app-button>
            </div>
          </div>
          
          <!-- Settings Panel (inside header) -->
          <div *ngIf="isSettingsOpen && allowUserSettings" class="pt-3 border-t">
            <div class="space-y-3">
              <div class="flex items-center justify-between">
                <h4 class="text-sm font-semibold text-foreground">Editor Settings</h4>
                <app-button 
                  variant="outline" 
                  size="sm" 
                  (click)="resetUserSettings()"
                >
                  Reset to Defaults
                </app-button>
              </div>
              
              <div class="grid grid-cols-2 gap-4">
                <div class="flex items-center justify-between">
                  <label class="text-sm text-foreground">Syntax Highlighting</label>
                  <app-switch 
                    [(ngModel)]="userSettings.syntaxHighlighting"
                    (ngModelChange)="updateUserSetting('syntaxHighlighting', $event)"
                    [disabled]="!enableSyntaxHighlighting"
                  ></app-switch>
                </div>
                
                <div class="flex items-center justify-between">
                  <label class="text-sm text-foreground">Auto Completion</label>
                  <app-switch 
                    [(ngModel)]="userSettings.autoCompletion"
                    (ngModelChange)="updateUserSetting('autoCompletion', $event)"
                    [disabled]="!enableAutoCompletion"
                  ></app-switch>
                </div>
                
                <div class="flex items-center justify-between">
                  <label class="text-sm text-foreground">Line Numbers</label>
                  <app-switch 
                    [(ngModel)]="userSettings.lineNumbers"
                    (ngModelChange)="updateUserSetting('lineNumbers', $event)"
                    [disabled]="!enableLineNumbers"
                  ></app-switch>
                </div>
                
                <div class="flex items-center justify-between">
                  <label class="text-sm text-foreground">Word Wrap</label>
                  <app-switch 
                    [(ngModel)]="userSettings.wordWrap"
                    (ngModelChange)="updateUserSetting('wordWrap', $event)"
                  ></app-switch>
                </div>
              </div>
            </div>
          </div>
        </div>
      </app-card-header>
      
      <app-card-content>
        <!-- Resizable Layout: Horizontal split (Editor | Feedback) -->
        <div class="code-editor-layout" [style.height]="totalLayoutHeight">
          <app-panel-group 
            direction="horizontal" 
            [storageKey]="'codeEditorMainLayout'"
            [onLayout]="handleMainLayoutChange.bind(this)"
          >
            <!-- Left Panel: Code Editor -->
            <app-resizable-panel [defaultSize]="50" [minSize]="20" [maxSize]="80" className="min-w-0">
              <app-panel class="h-full flex flex-col">
                <app-panel-header>
                  <span>Code Editor</span>
                  <span class="text-xs text-muted-foreground normal-case font-normal">{{ lineCount }} lines</span>
                </app-panel-header>
                
                <div class="flex-1 overflow-hidden p-3">
                  <div 
                    #editorContainer
                    class="w-full h-full overflow-hidden rounded border border-border/50"
                    (click)="focusEditor()"
                    tabindex="-1"
                    data-code-editor="true"
                  ></div>
                </div>
              </app-panel>
            </app-resizable-panel>
            
            <!-- Resize Handle (Vertical bar between Editor and Feedback) -->
            <app-panel-resize-handle></app-panel-resize-handle>
            
            <!-- Right Panel: Feedback & Results with nested vertical split -->
            <app-resizable-panel [defaultSize]="50" [minSize]="20" [maxSize]="80" className="min-w-0">
              <!-- Nested Vertical Panel Group for Step/Output (top) and Tests (bottom) -->
              <app-panel-group 
                direction="vertical"
                [storageKey]="'codeEditorFeedbackLayout'"
                [onLayout]="handleFeedbackLayoutChange.bind(this)"
              >
                <!-- Top: Step Panel / Output & AI Review -->
                <app-resizable-panel [defaultSize]="50" [minSize]="20" [maxSize]="80" className="min-h-0">
                  <app-panel class="h-full flex flex-col">
                    <app-panel-header>
                      <span>Output & AI Review</span>
                    </app-panel-header>
                    
                    <div class="flex-1 overflow-y-auto p-3 space-y-4 bg-background/50">
                        <!-- AI Review Comments -->
                        <div *ngIf="reviewComments.length > 0" class="space-y-3">
                          <div class="flex items-center gap-2 text-sm font-medium text-foreground">
                            <ng-icon name="lucideSparkles" class="w-4 h-4 text-sky-500"></ng-icon>
                            <span>AI Code Review</span>
                          </div>
                          <div *ngFor="let comment of reviewComments" class="animate-in fade-in slide-in-from-top-2 duration-300">
                            <app-code-review-comment
                              [lineNumber]="comment.lineNumber"
                              [commentType]="comment.type"
                              [title]="comment.title"
                              [message]="comment.message"
                              [author]="'AI Assistant'"
                              [showLineHighlight]="false"
                            ></app-code-review-comment>
                          </div>
                          <div *ngIf="overallReviewFeedback" class="p-4 rounded-lg border border-border/60 bg-muted/50">
                            <div class="flex items-start gap-3">
                              <ng-icon name="lucideInfo" class="w-5 h-5 text-sky-500 flex-shrink-0 mt-0.5"></ng-icon>
                              <div>
                                <div class="text-sm font-medium text-foreground mb-1">Overall Assessment</div>
                                <div class="text-sm text-muted-foreground">{{ overallReviewFeedback }}</div>
                              </div>
                            </div>
                          </div>
                        </div>
                        
                        <!-- Output Section -->
                        <div class="space-y-2" *ngIf="showOutput">
                          <div class="flex items-center justify-between">
                            <span class="text-sm font-medium text-foreground">Console Output:</span>
                            <span class="text-xs px-2 py-1 rounded-full" 
                                  [class]="outputStatus === 'success' ? 'bg-green-100 text-green-800 dark:bg-green-900/20 dark:text-green-400' :
                                           outputStatus === 'error' ? 'bg-red-100 text-red-800 dark:bg-red-900/20 dark:text-red-400' :
                                           'bg-blue-100 text-blue-800 dark:bg-blue-900/20 dark:text-blue-400'">
                              {{ getStatusLabel() }}
                            </span>
                          </div>
                          
                          <div class="p-3 bg-muted rounded-lg min-h-[60px] font-mono text-xs">
                            <pre class="text-foreground whitespace-pre-wrap" *ngIf="output">{{ output }}</pre>
                            <div class="text-sm text-muted-foreground" *ngIf="!output">
                              Click "Run" to see output
                            </div>
                          </div>
                        </div>
                        
                        <!-- Empty state if no output or reviews -->
                        <div *ngIf="!showOutput && reviewComments.length === 0" class="flex items-center justify-center h-full text-muted-foreground text-sm">
                          <div class="text-center space-y-2">
                            <ng-icon name="lucideInfo" class="w-8 h-8 mx-auto opacity-50"></ng-icon>
                            <p>Run your code or request an AI review to see feedback here</p>
                          </div>
                        </div>
                      </div>
                    </app-panel>
                  </app-resizable-panel>
                    
                    <!-- Resize Handle (Horizontal bar between Output and Tests) -->
                    <app-panel-resize-handle></app-panel-resize-handle>
                    
                    <!-- Bottom: Test Results Panel -->
                    <app-resizable-panel [defaultSize]="50" [minSize]="20" [maxSize]="80" className="min-h-0">
                      <app-panel class="h-full flex flex-col">
                        <app-panel-header>
                          <span>Test Results</span>
                          <span class="text-xs text-muted-foreground normal-case font-normal" *ngIf="testCases.length > 0 && hasRunCode">
                            {{ passedTests }}/{{ testCases.length }} passed
                          </span>
                        </app-panel-header>
                        
                        <div class="flex-1 overflow-y-auto p-3 bg-background/30">
                          <div *ngIf="testCases.length > 0 && hasRunCode" class="space-y-2">
                            <div 
                              *ngFor="let test of testCases; trackBy: trackByTestId" 
                              class="p-3 border rounded-lg transition-colors"
                              [class.bg-green-50]="test.passed === true"
                              [class.border-green-200]="test.passed === true"
                              [class.dark:bg-green-900/10]="test.passed === true"
                              [class.dark:border-green-800/50]="test.passed === true"
                              [class.bg-red-50]="test.passed === false"
                              [class.border-red-200]="test.passed === false"
                              [class.dark:bg-red-900/10]="test.passed === false"
                              [class.dark:border-red-800/50]="test.passed === false"
                              [class.bg-muted]="test.passed === undefined"
                            >
                              <div class="flex items-center gap-2">
                                <ng-icon 
                                  *ngIf="test.passed === true" 
                                  name="lucideCheck" 
                                  class="w-4 h-4 text-green-600 dark:text-green-400"
                                ></ng-icon>
                                <ng-icon 
                                  *ngIf="test.passed === false" 
                                  name="lucideX" 
                                  class="w-4 h-4 text-red-600 dark:text-red-400"
                                ></ng-icon>
                                <ng-icon 
                                  *ngIf="test.passed === undefined" 
                                  name="lucideClock" 
                                  class="w-4 h-4 text-muted-foreground"
                                ></ng-icon>
                                <span class="text-sm font-medium text-foreground">{{ test.description || 'Test Case' }}</span>
                              </div>
                              
                              <div class="mt-2 space-y-1" *ngIf="test.passed === false">
                                <div class="text-xs text-muted-foreground">
                                  <strong>Expected:</strong> {{ test.expectedOutput }}
                                </div>
                                <div class="text-xs text-muted-foreground">
                                  <strong>Got:</strong> {{ test.actualOutput || 'No output' }}
                                </div>
                              </div>
                            </div>
                          </div>
                          
                          <!-- Empty state for tests -->
                          <div *ngIf="testCases.length === 0 || !hasRunCode" class="flex items-center justify-center h-full text-muted-foreground text-sm">
                            <div class="text-center space-y-2">
                              <ng-icon name="lucideClock" class="w-8 h-8 mx-auto opacity-50"></ng-icon>
                              <p *ngIf="testCases.length === 0">No test cases available</p>
                              <p *ngIf="testCases.length > 0 && !hasRunCode">Run your code to see test results</p>
                            </div>
                          </div>
                        </div>
                      </app-panel>
                    </app-resizable-panel>
                  </app-panel-group>
                </app-resizable-panel>
          </app-panel-group>
        </div>
       </app-card-content>
      
      <div class="mt-4 pt-3 border-t" *ngIf="showFooter">
        <div class="flex items-center gap-4 text-xs text-muted-foreground">
          <span *ngIf="showRunsCount">Runs: {{ runsCount }}</span>
          <span *ngIf="showCharacterCount">{{ code.length }} characters</span>
          <span *ngIf="lastExecutionTime">
            Last run: {{ lastExecutionTime }}ms
          </span>
        </div>
      </div>
    </app-card>

    <!-- Code Refactor Modal -->
    <app-code-refactor-modal
      [isOpen]="showRefactorModal"
      [language]="language"
      [originalCode]="code"
      [refactoredCode]="refactoredCode"
      [feedback]="gradingFeedback"
      [suggestions]="gradingSuggestions"
      (closeModal)="closeRefactorModal()"
      (acceptRefactor)="acceptRefactoredCode($event)"
      (keepOriginalCode)="keepOriginalCode()"
      (modifyOriginalCode)="modifyOriginalCode()"
    ></app-code-refactor-modal>
  `,
  styles: [`
    .code-editor-layout {
      width: 100%;
      min-height: 600px;
      height: 800px;
      max-height: 90vh;
    }
  `]
})
export class CodeEditorComponent extends WidgetBaseComponent implements AfterViewInit, OnDestroy {
  @Input() title: string = 'Code Editor';
  @Input() language: string = 'javascript';
  @Input() placeholder: string = 'Enter your code here...';
  @Input() starterCode: string = '';
  @Input() testCases: TestCase[] = [];
  @Input() showOutput: boolean = true;
  @Input() showFooter: boolean = true;
  @Input() autoRun: boolean = false;
  @Input() override width: string = '100%';
  @Input() override height: string = '400px';
  @Input() override minHeight: string = '300px';
  
  // Grading Configuration
  @Input() enableGrading: boolean = false;
  @Input() gradingRequirements: string = '';
  @Input() expectedOutput: string = '';
  @Input() gradingContext: string = '';
  
  // Editor Settings
  @Input() enableSyntaxHighlighting: boolean = true;
  @Input() enableAutoCompletion: boolean = true;
  @Input() enableLineNumbers: boolean = true;
  @Input() enableBracketMatching: boolean = true;
  @Input() enableCodeFolding: boolean = true;
  @Input() enableSearch: boolean = true;
  @Input() enableIndentation: boolean = true;
  @Input() enableWordWrap: boolean = false;
  @Input() enableMinimap: boolean = false;
  @Input() allowUserSettings: boolean = false;
  @Input() showSettingsPanel: boolean = false;
  @Input() showCharacterCount: boolean = false;
  @Input() showRunsCount: boolean = false;
  
  @ViewChild('editorContainer') editorContainer!: ElementRef<HTMLDivElement>;

  public code: string = '';
  public output: string = '';
  // legacy simple output only for showcase; no structured console here
  public outputStatus: 'idle' | 'running' | 'success' | 'error' = 'idle';
  public isRunning = false;
  public runsCount = 0;
  public lastExecutionTime?: number;
  public hasRunCode = false;
  
  // AI Review state
  public isGettingReview = false;
  public reviewComments: CodeReviewComment[] = [];
  public overallReviewFeedback: string = '';
  
  // Grading state
  public showRefactorModal = false;
  public refactoredCode = '';
  public gradingFeedback = '';
  public gradingSuggestions: any[] = [];
  public isGrading = false;
  
  // User Settings State
  public userSettings = {
    syntaxHighlighting: true,
    autoCompletion: true,
    lineNumbers: true,
    wordWrap: false,
    minimap: false
  };
  
  public isSettingsOpen = false;
  
  // Resizable panel state
  public editorPanelHeight: number = 400;
  public feedbackPanelHeight: number = 400;
  public outputPanelHeight: number = 200;
  public testResultsPanelHeight: number = 200;
  public totalLayoutHeight: string = '800px';
  
  private editorView?: EditorView;
  private eventListenerCleanup: (() => void)[] = [];

  constructor(
    protected override fontService: FontService,
    themeService: ThemeService,
    private http: HttpClient,
    @Inject(PLATFORM_ID) platformId: Object
  ) {
    super(themeService, fontService, platformId);
  }

  get hasCode(): boolean {
    return this.code.trim().length > 0;
  }

  get lineCount(): number {
    return this.code.split('\n').length;
  }

  get passedTests(): number {
    return this.testCases.filter(t => t.passed === true).length;
  }

  get totalTests(): number {
    return this.testCases.length;
  }

  get allTestsPass(): boolean {
    return this.totalTests > 0 && this.passedTests === this.totalTests;
  }

  override ngAfterViewInit(): void {
    this.loadUserSettings();
    // Add a small delay to ensure the container is ready
    setTimeout(() => {
      this.initializeEditor();
      
      // Add direct event listeners to prevent event bubbling
      if (this.editorContainer && typeof document !== 'undefined') {
        const container = this.editorContainer.nativeElement;
        
        const keydownHandler = (e: KeyboardEvent) => {
          // For Tab key, we need special handling
          if (e.key === 'Tab') {
            // Prevent default browser tab navigation
            e.preventDefault();
            // Stop propagation to parent handlers
            e.stopPropagation();
            e.stopImmediatePropagation();
            
            // Manually insert tab or trigger indent if CodeMirror didn't handle it
            if (this.editorView) {
              const state = this.editorView.state;
              const from = state.selection.main.from;
              const to = state.selection.main.to;
              const indentText = '    '; // 4 spaces for indentation
              
              const transaction = state.update({
                changes: { from, to, insert: indentText },
                selection: { anchor: from + indentText.length }
              });
              this.editorView.dispatch(transaction);
            }
            return;
          }
          
          // For all other keys, stop propagation
          e.stopPropagation();
          e.stopImmediatePropagation();
        };
        
        const keypressHandler = (e: KeyboardEvent) => {
          e.stopPropagation();
          e.stopImmediatePropagation();
        };
        
        const keyupHandler = (e: KeyboardEvent) => {
          e.stopPropagation();
          e.stopImmediatePropagation();
        };
        
        // Add listeners in capture phase (before bubble phase)
        container.addEventListener('keydown', keydownHandler, { capture: true });
        container.addEventListener('keypress', keypressHandler, { capture: true });
        container.addEventListener('keyup', keyupHandler, { capture: true });
        
        // Store cleanup functions
        this.eventListenerCleanup.push(
          () => container.removeEventListener('keydown', keydownHandler, { capture: true }),
          () => container.removeEventListener('keypress', keypressHandler, { capture: true }),
          () => container.removeEventListener('keyup', keyupHandler, { capture: true })
        );
      }
    }, 100);
  }

  override ngOnDestroy(): void {
    this.editorView?.destroy();
    
    // Clean up event listeners
    this.eventListenerCleanup.forEach(cleanup => cleanup());
    this.eventListenerCleanup = [];
  }

  private initializeEditor(): void {
    if (!this.editorContainer) {
      console.error('Editor container not found');
      return;
    }
    
    // Only initialize in the browser
    if (typeof document === 'undefined' || typeof window === 'undefined') {
      return;
    }

    // Get language support (only if syntax highlighting is enabled)
    const languageSupport = this.enableSyntaxHighlighting && this.userSettings.syntaxHighlighting 
      ? [this.getLanguageSupport()] 
      : [];

    // Check if dark mode is enabled
    const isDarkMode = document.documentElement.classList.contains('dark') || 
                      window.matchMedia('(prefers-color-scheme: dark)').matches;
    
    // Build extensions array based on settings
    const extensions = [
      // Core functionality (always enabled)
      history(),
      highlightSelectionMatches(),
      
      // Enable Tab key for indentation
      keymap.of([indentWithTab]),
      
      // Language support (conditional)
      ...languageSupport,
      
      // Line numbers (conditional)
      ...(this.enableLineNumbers && this.userSettings.lineNumbers ? [lineNumbers()] : []),
      
      // Bracket matching (always enabled)
      bracketMatching(),
      
      // Code folding (always enabled)
      foldGutter(),
      
      // Auto-completion (conditional)
      ...(this.enableAutoCompletion && this.userSettings.autoCompletion ? [autocompletion()] : []),
      
      // Search functionality (conditional - only if enabled)
      ...(this.enableSearch ? [search()] : []),
      
      // Word wrap (conditional)
      ...(this.userSettings.wordWrap ? [EditorView.lineWrapping] : []),
      
      // Update listener (always needed)
      EditorView.updateListener.of((update) => {
        if (update.docChanged) {
          this.code = update.state.doc.toString();
          this.onCodeChange();
        }
      }),
      
      // Theme (conditional)
      ...(isDarkMode ? [oneDark] : []),
      
      // Custom theme with settings
      EditorView.theme({
        "&": {
          fontSize: this.fontService.getFontSizeCSS(),
          height: "100%"
        },
        ".cm-content": {
          padding: "8px",
          minHeight: "100px"
        },
        ".cm-editor": {
          height: "100%"
        },
        ".cm-scroller": {
          fontFamily: this.fontService.getFontFamilyCSS()
        },
        // Hide line numbers if disabled
        ...(this.enableLineNumbers && this.userSettings.lineNumbers ? {} : {
          ".cm-lineNumbers": { display: "none !important" }
        })
      })
    ];
    
    
    // Create editor with conditional extensions
    this.editorView = new EditorView({
      doc: this.starterCode || this.code,
      extensions: [
        ...extensions,
        // Ensure editor is editable
        EditorView.editable.of(true)
      ],
      parent: this.editorContainer.nativeElement
    });

    this.code = this.starterCode || this.code;
    
    // Focus the editor to ensure it can receive input
    setTimeout(() => {
      if (this.editorView) {
        this.editorView.focus();
      }
    }, 200);
  }

  private getLanguageSupport() {
    // Use full language support if autocomplete is enabled, otherwise use parsers only
    const useFullSupport = this.enableAutoCompletion && this.userSettings.autoCompletion;
    
    switch (this.language.toLowerCase()) {
      case 'javascript':
      case 'js':
        return useFullSupport ? javascript() : javascriptLanguage;
      case 'python':
      case 'py':
        return useFullSupport ? python() : pythonLanguage;
      case 'html':
        return useFullSupport ? html() : htmlLanguage;
      case 'css':
        return useFullSupport ? css() : cssLanguage;
      case 'cpp':
      case 'c++':
        // C++ uses JavaScript syntax highlighting for now (similar C-style syntax)
        // TODO: Install @codemirror/lang-cpp package for proper C++ support
        return useFullSupport ? javascript() : javascriptLanguage;
      default:
        return useFullSupport ? javascript() : javascriptLanguage;
    }
  }


  trackByTestId(index: number, test: TestCase): string {
    return test.id;
  }

  onCodeChange(): void {
    this.setDataValue('code', this.code);
    this.setDataValue('code_length', this.code.length);
    this.setDataValue('line_count', this.lineCount);
    this.setDataValue('last_modified', new Date());
  }

  runCode(): void {
    console.log('▶️ RUN CODE BUTTON PRESSED');
    console.log('📊 enableGrading:', this.enableGrading);
    console.log('📝 gradingRequirements:', this.gradingRequirements);
    
    // TEMPORARY: Alert to verify this method is called
    if (this.enableGrading) {
      alert('🎯 GRADING IS ENABLED! enableGrading=' + this.enableGrading + ', requirements=' + this.gradingRequirements);
    } else {
      alert('❌ GRADING IS DISABLED! enableGrading=' + this.enableGrading);
    }
    
    if (!this.hasCode || this.isRunning) {
      console.log('⚠️ Cannot run: hasCode =', this.hasCode, ', isRunning =', this.isRunning);
      return;
    }

    this.isRunning = true;
    this.outputStatus = 'running';
    this.runsCount++;
    this.hasRunCode = true;
    this.output = '';  // Clear previous output

    this.setDataValue('runs_count', this.runsCount);
    this.setDataValue('last_run_at', new Date());

<<<<<<< HEAD
    console.log('🔍 Language:', this.language);
    
=======
    // Emit state change for interaction tracking
    this.emitStateChange('code_executed', {
      runsCount: this.runsCount,
      language: this.language,
      codeLength: this.code.length,
      hasTests: this.testCases.length > 0
    });

>>>>>>> 92c7b2be
    // For JavaScript, Python, and C++, execute on backend
    const lang = this.language.toLowerCase();
    if (lang === 'javascript' || lang === 'js' || 
        lang === 'python' || lang === 'py' ||
        lang === 'cpp' || lang === 'c++') {
      console.log('🌐 Executing on backend for language:', lang);
      this.executeCodeOnBackend();
    } else {
      // For other languages, fall back to simulation
      const startTime = Date.now();
      try {
        this.executeCode();
        this.outputStatus = 'success';
        this.lastExecutionTime = Date.now() - startTime;
        this.setDataValue('last_execution_time', this.lastExecutionTime);
        this.setDataValue('execution_success', true);
        
        // Emit success state change
        this.emitStateChange('code_execution_success', {
          executionTime: this.lastExecutionTime,
          outputLength: this.output.length,
          testsPassed: this.testCases.filter(t => t.passed).length,
          totalTests: this.testCases.length
        });
      } catch (error) {
        this.output = `Error: ${error}`;
        this.outputStatus = 'error';
        this.setDataValue('execution_error', error);
        
        // Emit error state change
        this.emitStateChange('code_execution_error', {
          error: String(error),
          executionTime: Date.now() - startTime
        });
      }
      
      this.isRunning = false;
      
      // Check if all tests pass
      if (this.testCases.length > 0 && this.allTestsPass) {
        this.completeWidget();
      }
    }
  }

  private executeCodeOnBackend(): void {
    console.log('🔧 executeCodeOnBackend() called');
    console.log('🎯 Current enableGrading value:', this.enableGrading);
    
    const apiUrl = `${environment.apiUrl}/api/claude/execute-code`;
    
    console.log('📡 Sending request to:', apiUrl);
    
    this.http.post<any>(apiUrl, {
      code: this.code,
      language: this.language,
      testCases: this.testCases
    }).subscribe({
      next: (response) => {
        console.log('📥 Received response from execute-code:', response);
        this.isRunning = false;
        
        if (response.success) {
          this.output = response.output || 'No output';
          this.outputStatus = 'success';
          this.lastExecutionTime = response.executionTime;
          
          // Update test results
          if (response.testResults && response.testResults.length > 0) {
            response.testResults.forEach((result: any) => {
              const test = this.testCases.find(t => t.id === result.id);
              if (test) {
                test.passed = result.passed;
                test.actualOutput = result.actualOutput;
              }
            });
          }
          
          this.setDataValue('last_execution_time', this.lastExecutionTime);
          this.setDataValue('execution_success', true);
          
          console.log('🚀 Code executed successfully. Checking if grading is enabled:', this.enableGrading);
          
          // Call grading if enabled
          if (this.enableGrading) {
            console.log('✨ Grading is enabled - calling gradeCode()');
            this.gradeCode();
          } else {
            console.log('⏭️ Grading is disabled - checking test results');
            // Check if all tests pass (original behavior)
            if (this.testCases.length > 0 && this.allTestsPass) {
              this.completeWidget();
            }
          }
        } else {
          this.output = response.error || 'Execution failed';
          this.outputStatus = 'error';
          this.setDataValue('execution_error', response.error);
        }
      },
      error: (error) => {
        this.isRunning = false;
        this.outputStatus = 'error';
        this.output = `Error: ${error.message || 'Failed to execute code'}`;
        this.setDataValue('execution_error', error);
        console.error('Code execution failed:', error);
      }
    });
  }

  private gradeCode(): void {
    if (this.isGrading) return;

    console.log('🎯 GRADING CODE - enableGrading:', this.enableGrading);
    console.log('📝 Requirements:', this.gradingRequirements);
    console.log('💻 Code:', this.code);

    this.isGrading = true;
    const apiUrl = `${environment.apiUrl}/api/claude/grade-code`;

    this.http.post<any>(apiUrl, {
      code: this.code,
      language: this.language,
      requirements: this.gradingRequirements,
      expectedOutput: this.expectedOutput,
      context: this.gradingContext || this.title
    }).subscribe({
      next: (response) => {
        this.isGrading = false;
        
        console.log('✅ Grading response:', response);

        if (response.success) {
          if (response.passed) {
            // Code passed grading - complete the widget
            console.log('🎉 Code passed grading!');
            this.completeWidget();
            this.setDataValue('grading_passed', true);
            this.setDataValue('grading_feedback', response.feedback);
          } else {
            // Code failed grading - show refactor modal
            console.log('⚠️ Code failed grading - showing refactor modal');
            this.refactoredCode = response.refactoredCode || '';
            this.gradingFeedback = response.feedback || 'Your code needs improvement.';
            this.gradingSuggestions = response.suggestions || [];
            this.showRefactorModal = true;
            
            this.setDataValue('grading_passed', false);
            this.setDataValue('grading_feedback', response.feedback);
            this.setDataValue('grading_suggestions', response.suggestions);
          }
        } else {
          console.error('❌ Grading failed:', response.feedback);
          // Don't block the user - just log the error
          this.completeWidget();
        }
      },
      error: (error) => {
        this.isGrading = false;
        console.error('❌ Grading request failed:', error);
        // Don't block the user - just log the error
        this.completeWidget();
      }
    });
  }

  closeRefactorModal(): void {
    this.showRefactorModal = false;
  }

  acceptRefactoredCode(refactoredCode: string): void {
    this.code = refactoredCode;
    this.onCodeChange();
    this.showRefactorModal = false;
    
    // Re-run the code with the refactored version
    this.runCode();
  }

  keepOriginalCode(): void {
    this.showRefactorModal = false;
    // User chose to keep their original code - don't complete widget
  }

  modifyOriginalCode(): void {
    this.showRefactorModal = false;
    // User wants to modify their code - focus on the editor
    this.focusEditor();
  }

  resetCode(): void {
    this.code = this.starterCode;
    this.output = '';
    this.outputStatus = 'idle';
    this.isRunning = false;
    this.hasRunCode = false;
    this.runsCount = 0;
    this.lastExecutionTime = undefined;
    this.reviewComments = [];
    this.overallReviewFeedback = '';
    
    // Reset test results
    this.testCases.forEach(test => {
      test.passed = undefined;
      test.actualOutput = undefined;
    });
    
    this.setDataValue('code', this.code);
    this.setDataValue('runs_count', 0);
    this.setDataValue('last_modified', new Date());
  }

  getAIReview(): void {
    if (!this.hasCode || this.isGettingReview) return;

    this.isGettingReview = true;
    this.reviewComments = [];
    this.overallReviewFeedback = '';

    // Call the AI review API using the backend URL from environment
    const apiUrl = `${environment.apiUrl}/api/claude/review-code`;
    
    this.http.post<any>(apiUrl, {
      code: this.code,
      language: this.language,
      context: this.title
    }).subscribe({
      next: (response) => {
        if (response.success) {
          this.reviewComments = response.comments || [];
          this.overallReviewFeedback = response.overallFeedback || '';
          
          // Track that review was requested
          this.setDataValue('ai_review_requested', true);
          this.setDataValue('ai_review_timestamp', new Date());
        }
        this.isGettingReview = false;
      },
      error: (error) => {
        console.error('AI review failed:', error);
        this.reviewComments = [{
          type: 'error',
          title: 'Review Failed',
          message: 'Unable to get AI code review. Please try again later.'
        }];
        this.isGettingReview = false;
      }
    });
  }

  private executeCode(): void {
    // Simple code execution simulation
    if (this.language === 'javascript') {
      try {
        // Capture console.log for JavaScript
        this.captureConsoleLog();
        
        // Basic JavaScript execution simulation
        const result = eval(this.code);
        
        // If there's no console output but there's a result, show it
        if (!this.output && result !== undefined) {
          this.output = String(result);
        } else if (!this.output) {
          this.output = 'No output';
        }
      } catch (error) {
        throw new Error(`JavaScript Error: ${error}`);
      } finally {
        // Restore original console.log
        this.restoreConsoleLog();
      }
    } else {
      // Generic execution
      this.output = `Code executed successfully!\nOutput: ${this.code}`;
    }

    // Run test cases
    this.runTestCases();
  }

  private captureConsoleLog(): void {
    // Store original console.log
    (window as any).__originalConsoleLog = console.log;
    
    // Override console.log to capture output
    console.log = (...args: any[]) => {
      const message = args.map(arg => 
        typeof arg === 'object' ? JSON.stringify(arg, null, 2) : String(arg)
      ).join(' ');
      
      // Append to simple output string only
      this.output = this.output ? this.output + '\n' + message : message;
      
      // Also call original console.log to maintain normal behavior
      (window as any).__originalConsoleLog.apply(console, args);
    };
  }

  private restoreConsoleLog(): void {
    // Restore original console.log
    if ((window as any).__originalConsoleLog) {
      console.log = (window as any).__originalConsoleLog;
      delete (window as any).__originalConsoleLog;
    }
  }

  clearConsole(): void { this.output = ''; }

  private runTestCases(): void {
    this.testCases.forEach(test => {
      try {
        // Simple test execution simulation
        const result = this.simulateTestExecution(test);
        test.actualOutput = result;
        test.passed = result === test.expectedOutput;
      } catch (error) {
        test.actualOutput = `Error: ${error}`;
        test.passed = false;
      }
    });
  }

  private simulateTestExecution(test: TestCase): string {
    // Simple test simulation - in real implementation, this would execute the code
    return `Test output for input: ${test.input}`;
  }


  getStatusLabel(): string {
    switch (this.outputStatus) {
      case 'idle': return 'Ready';
      case 'running': return 'Running...';
      case 'success': return 'Success';
      case 'error': return 'Error';
      default: return 'Unknown';
    }
  }

  protected initializeWidgetData(): void {
    console.log('🔧 CODE EDITOR - initializeWidgetData() called');
    console.log('📦 Config object:', this.config);
    
    // Load ALL config values from the config object
    this.title = this.getConfigValue('title', this.title);
    this.language = this.getConfigValue('language', this.language);
    this.placeholder = this.getConfigValue('placeholder', this.placeholder);
    this.starterCode = this.getConfigValue('starterCode', this.starterCode);
    this.testCases = this.getConfigValue('testCases', this.testCases);
    this.showOutput = this.getConfigValue('showOutput', this.showOutput);
    this.showFooter = this.getConfigValue('showFooter', this.showFooter);
    this.autoRun = this.getConfigValue('autoRun', this.autoRun);
    
    this.code = this.starterCode;
    
    // Allow height configuration through metadata
    const metadataHeight = this.getConfigValue('editorHeight', '');
    if (metadataHeight) {
      this.height = metadataHeight;
    }
    
    const metadataMinHeight = this.getConfigValue('editorMinHeight', '');
    if (metadataMinHeight) {
      this.minHeight = metadataMinHeight;
    }
    
    // Load grading configuration from config
    this.enableGrading = this.getConfigValue('enableGrading', this.enableGrading);
    this.gradingRequirements = this.getConfigValue('gradingRequirements', this.gradingRequirements);
    this.expectedOutput = this.getConfigValue('expectedOutput', this.expectedOutput);
    this.gradingContext = this.getConfigValue('gradingContext', this.gradingContext);
    
    console.log('✅ Grading config loaded:');
    console.log('   - enableGrading:', this.enableGrading);
    console.log('   - gradingRequirements:', this.gradingRequirements);
    console.log('   - expectedOutput:', this.expectedOutput);
    console.log('   - gradingContext:', this.gradingContext);
    
    this.setDataValue('language', this.language);
    this.setDataValue('code', this.code);
    this.setDataValue('runs_count', 0);
    this.setDataValue('grading_enabled', this.enableGrading);
  }

  protected validateInput(): boolean {
    return !!(this.language && this.language.trim().length > 0);
  }

  protected processCompletion(): void {
    this.setDataValue('completion_time', new Date());
    this.setDataValue('final_code', this.code);
    this.setDataValue('total_runs', this.runsCount);
    this.setDataValue('tests_passed', this.passedTests);
    this.setDataValue('all_tests_passed', this.allTestsPass);
  }

  toggleSettings(): void {
    this.isSettingsOpen = !this.isSettingsOpen;
  }

  focusEditor(): void {
    if (this.editorView) {
      this.editorView.focus();
    }
  }

  updateUserSetting(setting: keyof typeof this.userSettings, value: boolean): void {
    this.userSettings[setting] = value;
    this.saveUserSettings();
    this.reinitializeEditor();
  }

  private saveUserSettings(): void {
    // Save to localStorage or user preferences
    if (typeof localStorage !== 'undefined') {
      localStorage.setItem('codeEditorSettings', JSON.stringify(this.userSettings));
    }
    this.setDataValue('user_settings', this.userSettings);
  }

  private loadUserSettings(): void {
    // Load from localStorage or user preferences
    if (typeof localStorage !== 'undefined') {
      const saved = localStorage.getItem('codeEditorSettings');
      if (saved) {
        this.userSettings = { ...this.userSettings, ...JSON.parse(saved) };
      }
    }
  }

  resetUserSettings(): void {
    this.userSettings = {
      syntaxHighlighting: true,
      autoCompletion: true,
      lineNumbers: true,
      wordWrap: false,
      minimap: false
    };
    this.saveUserSettings();
    this.reinitializeEditor();
  }

  private reinitializeEditor(): void {
    if (this.editorView) {
      this.editorView.destroy();
    }
    this.initializeEditor();
  }

  // Layout change handlers for resizable panels
  handleMainLayoutChange(sizes: number[]): void {
    console.log('Main layout changed:', sizes);
  }

  handleFeedbackLayoutChange(sizes: number[]): void {
    console.log('Feedback layout changed:', sizes);
  }
}<|MERGE_RESOLUTION|>--- conflicted
+++ resolved
@@ -765,10 +765,8 @@
     this.setDataValue('runs_count', this.runsCount);
     this.setDataValue('last_run_at', new Date());
 
-<<<<<<< HEAD
     console.log('🔍 Language:', this.language);
     
-=======
     // Emit state change for interaction tracking
     this.emitStateChange('code_executed', {
       runsCount: this.runsCount,
@@ -777,7 +775,6 @@
       hasTests: this.testCases.length > 0
     });
 
->>>>>>> 92c7b2be
     // For JavaScript, Python, and C++, execute on backend
     const lang = this.language.toLowerCase();
     if (lang === 'javascript' || lang === 'js' || 
