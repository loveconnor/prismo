--- conflicted
+++ resolved
@@ -1,2266 +1,1275 @@
-<<<<<<< HEAD
-import { Component, OnInit, OnDestroy, AfterViewInit, inject, ChangeDetectorRef } from '@angular/core';
-import { HttpClient } from '@angular/common/http';
-import { CommonModule } from '@angular/common';
-import { ActivatedRoute, Router } from '@angular/router';
-import { takeUntil, catchError } from 'rxjs/operators';
-import { Subject, throwError } from 'rxjs';
-import { LabDataService, LabData } from '../../../services/lab-data.service';
-import { ModuleSessionService, ModuleSession } from '../../../services/module-session.service';
-import { WidgetInteractionService } from '../../../services/widget-interaction.service';
-import { environment } from '../../../environments/environment';
-
-// Import all available widgets
-import { StepPromptComponent } from '../../../components/widgets/core/step-prompt/step-prompt';
-import { HintPanelComponent } from '../../../components/widgets/core/hint-panel/hint-panel';
-import { FeedbackBoxComponent } from '../../../components/widgets/core/feedback-box/feedback-box';
-import { ConfidenceMeterComponent } from '../../../components/widgets/core/confidence-meter/confidence-meter';
-import { CodeEditorComponent } from '../../../components/widgets/coding/code-editor/code-editor';
-import { ConsoleOutputComponent } from '../../../components/widgets/coding/console-output/console-output';
-import { TestFeedbackComponent } from '../../../components/widgets/coding/test-feedback/test-feedback';
-import { EquationInputComponent } from '../../../components/widgets/math/equation-input/equation-input';
-import { TextEditorComponent } from '../../../components/widgets/writing/text-editor/text-editor';
-import { MultipleChoiceComponent } from '../../../components/widgets/core/multiple-choice/multiple-choice';
-import { LabIntroComponent } from '../../../components/widgets/core/lab-intro/lab-intro';
-import { ShortAnswerComponent } from '../../../components/widgets/core/short-answer/short-answer';
-import { CoachChatComponent } from '../../../components/widgets/core/coach-chat/coach-chat';
-import { ReflectionPromptComponent } from '../../../components/widgets/core/reflection-prompt/reflection-prompt';
-// Tri-panel components
-import { StepsPanelComponent } from '../../../components/widgets/core/steps-panel/steps-panel';
-import { EditorPanelComponent } from '../../../components/widgets/coding/editor-panel/editor-panel';
-import { SupportPanelComponent } from '../../../components/widgets/core/support-panel/support-panel';
-
-// UI Components
-import { CardComponent } from '../../../components/ui/card/card';
-import { CardHeaderComponent } from '../../../components/ui/card/card-header';
-import { CardContentComponent } from '../../../components/ui/card/card-content';
-import { CardFooterComponent } from '../../../components/ui/card/card-footer';
-import { ButtonComponent } from '../../../components/ui/button/button';
-import { NgIconComponent, provideIcons } from '@ng-icons/core';
-import { lucideArrowLeft, lucidePlay, lucideBookOpen, lucideLightbulb, lucideCode, lucideCircle, lucideClock, lucideX, lucideChevronRight } from '@ng-icons/lucide';
-
-// Types are now imported from the service
-
-@Component({
-  selector: 'app-lab-template',
-  standalone: true,
-  imports: [
-    CommonModule,
-    // Widget imports
-    StepPromptComponent,
-    HintPanelComponent,
-    FeedbackBoxComponent,
-    ConfidenceMeterComponent,
-    CodeEditorComponent,
-    ConsoleOutputComponent,
-    TestFeedbackComponent,
-    EquationInputComponent,
-    TextEditorComponent,
-    MultipleChoiceComponent,
-    LabIntroComponent,
-    ShortAnswerComponent,
-    CoachChatComponent,
-    ReflectionPromptComponent,
-    StepsPanelComponent,
-    EditorPanelComponent,
-    SupportPanelComponent,
-    // UI imports
-    CardComponent,
-    CardHeaderComponent,
-    CardContentComponent,
-    CardFooterComponent,
-    ButtonComponent,
-    NgIconComponent
-  ],
-  providers: [
-    provideIcons({
-      lucideArrowLeft,
-      lucidePlay,
-      lucideBookOpen,
-      lucideLightbulb,
-      lucideCode,
-      lucideCircle,
-      lucideClock,
-      lucideX,
-      lucideChevronRight
-    })
-  ],
-  styleUrls: ['./lab-layout.css'],
-  template: `
-    <!-- Loading State -->
-    <div class="flex h-screen items-center justify-center bg-[#0b0f14]" *ngIf="loading">
-      <div class="text-center space-y-4">
-        <div class="animate-spin rounded-full h-8 w-8 border-b-2 border-blue-500 mx-auto"></div>
-        <p class="text-[#a9b1bb]">Loading lab...</p>
-      </div>
-    </div>
-
-    <!-- Error State -->
-    <div class="flex h-screen items-center justify-center bg-[#0b0f14]" *ngIf="error">
-      <div class="text-center space-y-4 p-8">
-        <div class="text-red-500 text-4xl">⚠️</div>
-        <h2 class="text-xl font-semibold text-[#e5e7eb]">Lab Not Found</h2>
-        <p class="text-[#a9b1bb]">{{ error }}</p>
-        <app-button variant="outline" (click)="goBack()">
-          <ng-icon name="lucideArrowLeft" class="w-4 h-4 mr-2"></ng-icon>
-          Back to Labs
-        </app-button>
-      </div>
-    </div>
-
-    <!-- Tri-panel Lab Layout -->
-    <div class="flex h-screen flex-col bg-[#0b0f14]" *ngIf="labData && !loading && !error">
-      <!-- Lab Header -->
-      <header class="flex items-center justify-between border-b border-[#1f2937] bg-[#0e1318] px-4 py-3">
-        <div class="flex items-center gap-4">
-          <app-button variant="ghost" size="sm" (click)="goBack()">
-            <ng-icon name="lucideArrowLeft" class="w-4 h-4 mr-2"></ng-icon>
-            Back
-          </app-button>
-          <div class="h-6 w-px bg-[#1f2937]"></div>
-          <div class="flex items-center gap-3">
-            <div class="flex h-8 w-8 items-center justify-center rounded-lg bg-blue-100 text-blue-600 dark:bg-primary-custom/20 dark:text-primary-custom">
-              <ng-icon name="lucideCode" class="h-4 w-4"></ng-icon>
-            </div>
-            <h1 class="text-lg font-semibold text-[#e5e7eb]">{{ labData.title }}</h1>
-          </div>
-        </div>
-        
-        <div class="flex items-center gap-3">
-          <div class="flex items-center gap-1.5 px-2.5 py-1 rounded-md bg-[#151a20] text-sm text-[#a9b1bb]">
-            <ng-icon name="lucideCircle" class="h-3 w-3" [class]="getDifficultyColor(labData.difficulty)"></ng-icon>
-            <span>{{ getDifficultyLabel(labData.difficulty) }}</span>
-          </div>
-          <div class="flex items-center gap-1.5 text-sm text-[#a9b1bb]">
-            <ng-icon name="lucideClock" class="h-3.5 w-3.5"></ng-icon>
-            <span>{{ labData.estimatedTime }} min</span>
-          </div>
-        </div>
-      </header>
-
-      <!-- Three-panel layout (CSS Grid) -->
-      <div class="grid flex-1 overflow-hidden min-w-0"
-           [style.gridTemplateColumns]="gridTemplateColumns">
-        <!-- Left: Steps (only if steps exist) -->
-        <div class="min-w-0 overflow-hidden" *ngIf="hasSteps">
-          <app-steps-panel
-            [steps]="steps"
-            [currentStep]="currentStep"
-            [completedSteps]="completedSteps"
-            [progress]="progress"
-            [collapsed]="leftPanelCollapsed"
-            (toggleCollapse)="leftPanelCollapsed = !leftPanelCollapsed"
-            (stepClick)="onStepClick($event)"
-          ></app-steps-panel>
-        </div>
-
-        <!-- Center: Editor fills remaining space -->
-        <div class="min-w-0 overflow-hidden">
-          <app-editor-panel
-            [currentStep]="currentStep"
-            [totalSteps]="steps.length || 1"
-            [shiftHeader]="leftPanelCollapsed || !hasSteps"
-            [editorConfig]="codeEditorWidget?.config"
-            (completeStep)="handleCompleteStep()"
-            (codePassed)="handleCodePassed()"
-          >
-            <div expandControl *ngIf="hasSteps && leftPanelCollapsed">
-              <button
-                (click)="leftPanelCollapsed = false"
-                class="flex h-9 w-9 items-center justify-center rounded-full text-[#e5e7eb] hover:bg-white/10"
-                aria-label="Expand steps panel"
-              >
-                <ng-icon name="lucideChevronRight" class="h-5 w-5"></ng-icon>
-              </button>
-            </div>
-          </app-editor-panel>
-        </div>
-
-        <!-- Right: Support -->
-        <div class="min-w-0 overflow-hidden" *ngIf="shouldShowSupportPanel">
-          <app-support-panel
-            [collapsed]="rightPanelCollapsed"
-            [hints]="hintWidgets"
-            [feedback]="feedbackWidgets"
-            [sessionId]="currentSession?.id"
-          ></app-support-panel>
-        </div>
-      </div>
-
-    </div>
-
-    <!-- Feedback Modal (appears first as overlay) -->
-        <!-- Feedback Modal (appears first as overlay) -->
-    <div *ngIf="showFeedbackModal && feedbackWidget" 
-         class="fixed inset-0 z-50 flex items-center justify-center bg-black/60 backdrop-blur-sm p-4"
-         (click)="handleFeedbackContinue()">
-      <div class="max-w-2xl w-full" (click)="$event.stopPropagation()">
-        <app-feedback-box
-          [metadata]="feedbackWidget.metadata || { id: feedbackWidget.id, type: 'feedback-box' }"
-          [config]="feedbackWidget.config"
-          [sessionId]="currentSession?.id || ''"
-          [moduleId]="feedbackWidget.moduleId || ''"
-          [type]="feedbackWidget.config?.type || 'success'"
-          [title]="feedbackWidget.config?.title || 'Great Job!'"
-          [message]="feedbackWidget.config?.message || 'You completed the exercise!'"
-          [explanation]="feedbackWidget.config?.explanation || ''"
-          [nextSteps]="feedbackWidget.config?.nextSteps || []"
-          [showContinueButton]="feedbackWidget.config?.showContinueButton ?? true"
-          [autoComplete]="feedbackWidget.config?.autoComplete ?? false"
-          (continueClicked)="handleFeedbackContinue()"
-          (acknowledgeClicked)="handleFeedbackContinue()"
-        ></app-feedback-box>
-      </div>
-    </div>
-
-    <!-- Confidence Meter Modal (appears after feedback) -->
-    <div *ngIf="showConfidenceMeter && confidenceWidget" 
-         class="fixed inset-0 z-50 flex items-center justify-center bg-black/60 backdrop-blur-sm p-4">
-      <div class="max-w-2xl w-full" (click)="$event.stopPropagation()">
-        <app-confidence-meter
-          [metadata]="confidenceWidget.metadata || { id: confidenceWidget.id, type: 'confidence-meter' }"
-          [config]="confidenceWidget.config"
-          [sessionId]="currentSession?.id || ''"
-          [moduleId]="confidenceWidget.moduleId || ''"
-          [title]="confidenceWidget.config?.title || 'Rate Your Confidence'"
-          [description]="confidenceWidget.config?.description || ''"
-          [scaleLabels]="confidenceWidget.config?.scaleLabels || ['Not at all', 'Slightly', 'Moderately', 'Very', 'Extremely']"
-          (submit)="handleConfidenceSubmit()"
-        ></app-confidence-meter>
-      </div>
-    </div>
-
-    <!-- Confidence Meter Modal (appears after feedback) -->
-    <div *ngIf="showConfidenceMeter && confidenceWidget" 
-         class="fixed inset-0 z-50 flex items-center justify-center bg-black/60 backdrop-blur-sm p-4">
-      <div class="max-w-2xl w-full" (click)="$event.stopPropagation()">
-        <app-confidence-meter
-          [title]="(confidenceWidget.props || confidenceWidget.config)?.title || 'Rate Your Confidence'"
-          [description]="(confidenceWidget.props || confidenceWidget.config)?.description || ''"
-          [scaleLabels]="(confidenceWidget.props || confidenceWidget.config)?.scaleLabels || ['Not at all', 'Slightly', 'Moderately', 'Very', 'Extremely']"
-          (submit)="handleConfidenceSubmit()"
-        ></app-confidence-meter>
-      </div>
-    </div>
-  `,
-})
-export class LabTemplateComponent implements OnInit, OnDestroy, AfterViewInit {
-  private destroy$ = new Subject<void>();
-  private route = inject(ActivatedRoute);
-  private router = inject(Router);
-  private labDataService = inject(LabDataService);
-  private moduleSessionService = inject(ModuleSessionService);
-  private widgetInteractionService = inject(WidgetInteractionService);
-  private http = inject(HttpClient);
-  private cdr = inject(ChangeDetectorRef);
-
-  public labData: LabData | null = null;
-  public loading = true;
-  public error: string | null = null;
-  // Tri-panel state
-  public leftPanelCollapsed = false;
-  public rightPanelCollapsed = false;
-  public currentStep = 1;
-  public completedSteps: number[] = [];
-  public steps: { id: number; title: string; instruction?: string; example?: string; widgetPosition?: number }[] = [];
-  
-  // Extracted widgets from labData
-  public codeEditorWidget: any = null;
-  public allCodeEditorWidgets: any[] = [];
-  public allStepPromptWidgets: any[] = [];
-  public hintWidgets: any[] = [];
-  public feedbackWidget: any = null;
-  public confidenceWidget: any = null;
-  public feedbackWidgets: any[] = [];
-  public hasSteps = false;
-  public codePassed = false;
-  public showFeedbackModal = false;
-  public showConfidenceMeter = false;
-  
-  // Session tracking
-  public currentSession: ModuleSession | null = null;
-  public sessionStartTime: number = 0;
-  private sessionUpdateInterval: any = null;
-  
-  // Step-specific widgets (indexed by stepId)
-  private feedbackByStep = new Map<number, any>();
-  private confidenceByStep = new Map<number, any>();
-  private shownFeedbackForSteps = new Set<number>();
-  
-  // Check if support panel should be shown
-  get shouldShowSupportPanel(): boolean {
-    return this.hasHints || this.hasFeedbackContent;
-  }
-  
-  get hasHints(): boolean {
-    return this.hintWidgets && this.hintWidgets.length > 0 && 
-           this.hintWidgets[0]?.config?.hints && 
-           this.hintWidgets[0].config.hints.length > 0;
-  }
-  
-  get hasFeedbackContent(): boolean {
-    return this.feedbackWidgets && this.feedbackWidgets.length > 0;
-  }
-  
-  get gridTemplateColumns(): string {
-    // If no support panel content, don't allocate space for it
-    if (!this.shouldShowSupportPanel) {
-      if (!this.hasSteps) {
-        return '1fr';
-      }
-      const left = this.leftPanelCollapsed ? '0px' : 'minmax(260px, 18vw)';
-      return `${left} 1fr`;
-    }
-    
-    // If no steps, only use 2 columns (center + right)
-    if (!this.hasSteps) {
-      const right = this.rightPanelCollapsed ? '0px' : 'minmax(260px, 19vw)';
-      return `1fr ${right}`;
-    }
-    
-    // If steps exist, use 3 columns (left + center + right)
-    const left = this.leftPanelCollapsed ? '0px' : 'minmax(260px, 18vw)';
-    const right = this.rightPanelCollapsed ? '0px' : 'minmax(260px, 19vw)';
-    return `${left} 1fr ${right}`;
-  }
-  
-  // Track widget completion states for conditional rendering
-  private widgetStates = new Map<string, { completed: boolean; submitted: boolean }>();
-
-  constructor() {
-    // Component initialization
-  }
-
-  ngOnInit(): void {
-    this.loadLab();
-  }
-
-  ngAfterViewInit(): void {
-    // Component initialized
-  }
-
-  ngOnDestroy(): void {
-    this.destroy$.next();
-    this.destroy$.complete();
-    this.cleanupSession();
-  }
-
-  // ===== Session Tracking Methods =====
-  
-  private async startModuleSession(moduleId: string): Promise<void> {
-    console.log('[LabTemplate] Starting module session tracking for:', moduleId);
-    console.log('[LabTemplate] Module details:', {
-      moduleId: moduleId,
-      totalSteps: this.steps.length || 1,
-      hasSteps: this.steps.length > 0,
-      labData: this.labData ? { id: this.labData.id, title: this.labData.title } : null
-    });
-    
-    try {
-      const totalSteps = this.steps.length || 1;
-      console.log('[LabTemplate] Calling ModuleSessionService.startSession...');
-      
-      this.currentSession = await this.moduleSessionService.startSession({
-        module_id: moduleId,
-        total_steps: totalSteps
-      }).toPromise() || null;
-      
-      if (this.currentSession) {
-        this.sessionStartTime = Date.now();
-        this.startSessionUpdateInterval();
-        
-        // Set current session for widget interaction tracking
-        this.widgetInteractionService.setCurrentSession(this.currentSession.id);
-        
-        console.log('[LabTemplate] Module session started successfully:', {
-          sessionId: this.currentSession.id,
-          moduleId: this.currentSession.module_id,
-          status: this.currentSession.status,
-          totalSteps: this.currentSession.total_steps,
-          startTime: new Date(this.sessionStartTime).toISOString()
-        });
-      } else {
-        console.warn('[LabTemplate] Session creation returned null - session tracking may not be active');
-      }
-    } catch (error) {
-      console.error('[LabTemplate] Failed to start module session:', {
-        error: error.message || error,
-        moduleId: moduleId,
-        timestamp: new Date().toISOString()
-      });
-      // Don't block the user experience if session tracking fails
-      console.log('[LabTemplate] Continuing without session tracking...');
-    }
-  }
-
-  private async updateModuleSession(updates: {
-    status?: 'started' | 'in_progress' | 'completed' | 'abandoned';
-    current_step?: number;
-    progress?: number;
-    time_spent?: number;
-    completed?: boolean;
-  }): Promise<void> {
-    if (!this.currentSession) {
-      console.log('[LabTemplate] No active session to update');
-      return;
-    }
-
-    console.log('[LabTemplate] Updating module session:', {
-      sessionId: this.currentSession.id,
-      currentStep: this.currentStep,
-      totalSteps: this.steps.length,
-      updates: updates
-    });
-
-    try {
-      // Calculate time spent if not provided
-      if (updates.time_spent === undefined && this.sessionStartTime > 0) {
-        const calculatedTimeSpent = Math.floor((Date.now() - this.sessionStartTime) / 1000);
-        updates.time_spent = calculatedTimeSpent;
-        console.log('[LabTemplate] Calculated time spent:', calculatedTimeSpent, 'seconds');
-      }
-
-      // Calculate progress if not provided
-      if (updates.progress === undefined && this.steps.length > 0) {
-        const calculatedProgress = Math.min(1.0, (this.currentStep - 1) / this.steps.length);
-        updates.progress = calculatedProgress;
-        console.log('[LabTemplate] Calculated progress:', calculatedProgress, `(${this.currentStep - 1}/${this.steps.length})`);
-      }
-
-      console.log('[LabTemplate] Sending update to ModuleSessionService...');
-      this.currentSession = await this.moduleSessionService.updateSession(
-        this.currentSession.id, 
-        updates
-      ).toPromise() || null;
-      
-      if (this.currentSession) {
-        console.log('[LabTemplate] Module session updated successfully:', {
-          sessionId: this.currentSession.id,
-          status: this.currentSession.status,
-          currentStep: this.currentSession.current_step,
-          progress: this.currentSession.progress,
-          timeSpent: this.currentSession.time_spent,
-          lastActivity: this.currentSession.last_activity_at
-        });
-      } else {
-        console.warn('[LabTemplate] Session update returned null');
-      }
-    } catch (error) {
-      console.error('[LabTemplate] Failed to update module session:', {
-        error: error.message || error,
-        sessionId: this.currentSession.id,
-        updates: updates,
-        timestamp: new Date().toISOString()
-      });
-    }
-  }
-
-  private async completeModuleSession(): Promise<void> {
-    if (!this.currentSession) {
-      console.log('[LabTemplate] No active session to complete');
-      return;
-    }
-
-    console.log('[LabTemplate] Completing module session:', {
-      sessionId: this.currentSession.id,
-      currentStep: this.currentStep,
-      totalSteps: this.steps.length,
-      completedSteps: this.completedSteps.length
-    });
-
-    try {
-      const finalTimeSpent = Math.floor((Date.now() - this.sessionStartTime) / 1000);
-      console.log('[LabTemplate] Final time spent:', finalTimeSpent, 'seconds');
-      
-      console.log('[LabTemplate] Sending completion to ModuleSessionService...');
-      this.currentSession = await this.moduleSessionService.completeSession(
-        this.currentSession.id,
-        { final_time_spent: finalTimeSpent }
-      ).toPromise() || null;
-      
-      if (this.currentSession) {
-        console.log('[LabTemplate] Module session completed successfully:', {
-          sessionId: this.currentSession.id,
-          status: this.currentSession.status,
-          finalProgress: this.currentSession.progress,
-          finalTimeSpent: this.currentSession.time_spent,
-          completedAt: this.currentSession.completed_at,
-          totalSteps: this.currentSession.total_steps
-        });
-      } else {
-        console.warn('[LabTemplate] Session completion returned null');
-      }
-    } catch (error) {
-      console.error('[LabTemplate] Failed to complete module session:', {
-        error: error.message || error,
-        sessionId: this.currentSession.id,
-        timestamp: new Date().toISOString()
-      });
-    }
-  }
-
-  private async abandonModuleSession(): Promise<void> {
-    if (!this.currentSession) {
-      console.log('[LabTemplate] No active session to abandon');
-      return;
-    }
-
-    console.log('[LabTemplate] Abandoning module session:', this.currentSession.id);
-
-    try {
-      this.currentSession = await this.moduleSessionService.abandonSession(
-        this.currentSession.id
-      ).toPromise() || null;
-      
-      console.log('[LabTemplate] Module session abandoned successfully:', this.currentSession);
-    } catch (error) {
-      console.error('[LabTemplate] Failed to abandon module session:', {
-        error: error.message || error,
-        sessionId: this.currentSession.id,
-        timestamp: new Date().toISOString()
-      });
-    }
-  }
-
-  private startSessionUpdateInterval(): void {
-    console.log('[LabTemplate] Starting session update interval (30 seconds)');
-    // Update session every 30 seconds with current progress
-    this.sessionUpdateInterval = setInterval(() => {
-      if (this.currentSession && this.currentSession.status !== 'completed') {
-        console.log('[LabTemplate] Periodic session update triggered');
-        this.updateModuleSession({
-          status: 'in_progress',
-          current_step: this.currentStep,
-          progress: this.steps.length > 0 ? Math.min(1.0, (this.currentStep - 1) / this.steps.length) : 0
-        });
-      }
-    }, 30000); // 30 seconds
-  }
-
-  private cleanupSession(): void {
-    console.log('[LabTemplate] Cleaning up session tracking');
-    if (this.sessionUpdateInterval) {
-      clearInterval(this.sessionUpdateInterval);
-      this.sessionUpdateInterval = null;
-      console.log('[LabTemplate] Session update interval cleared');
-    }
-    
-    // Flush any pending widget interactions and clear session
-    this.widgetInteractionService.flushPendingInteractions();
-    this.widgetInteractionService.setCurrentSession(null);
-  }
-
-  private loadLab(): void {
-    const labId = this.route.snapshot.paramMap.get('id');
-    
-    if (!labId) {
-      this.error = 'No lab ID provided';
-      this.loading = false;
-      return;
-    }
-
-    // Always try to load from backend API first for UUIDs or any ID
-    this.loadLabFromBackend(labId);
-  }
-
-  private loadModuleFromAssets(moduleId: string): void {
-    // First check if we have module data passed via navigation state
-    const navigation = this.router.getCurrentNavigation();
-    const state = navigation?.extras?.state || window.history.state;
-    
-    if (state?.module) {
-      console.log('Loading module from navigation state:', state.module);
-      this.handleModuleLoad(state.module);
-      return;
-    }
-    
-    // Try backend API first (for newly generated modules)
-    console.log(`Attempting to load ${moduleId} from backend API...`);
-    this.http.get<any>(`/api/modules/${moduleId}`)
-      .pipe(takeUntil(this.destroy$))
-      .subscribe({
-        next: (response) => {
-          console.log(`Successfully loaded ${moduleId} from backend API`);
-          this.handleModuleLoad(response.module);
-        },
-        error: (apiErr) => {
-          console.log(`Not found in backend API, trying static assets...`);
-          // Fallback to static assets
-          this.tryStaticAssets(moduleId);
-        }
-      });
-  }
-
-  private tryStaticAssets(moduleId: string): void {
-    this.http.get<any>(`/assets/modules/${moduleId}.json`)
-      .pipe(takeUntil(this.destroy$))
-      .subscribe({
-        next: (json) => {
-          console.log(`Successfully loaded ${moduleId} from direct path`);
-          this.handleModuleLoad(json);
-        },
-        error: (err) => {
-          console.log(`Not found at direct path, searching subfolders...`);
-          this.searchForModuleInSubfolders(moduleId);
-        }
-      });
-  }
-
-  private searchForModuleInSubfolders(moduleId: string): void {
-    // Use a more dynamic approach - try to find the file by making requests
-    // to common subfolder patterns and see which ones exist
-    this.tryDynamicSubfolderSearch(moduleId);
-  }
-
-  private tryDynamicSubfolderSearch(moduleId: string): void {
-    // Create a more intelligent search that can discover folder structures
-    // This approach tries to find the file by making educated guesses
-    // based on common naming patterns and folder structures
-    
-    const searchPaths = this.generateSearchPaths(moduleId);
-    let currentPathIndex = 0;
-
-    const tryNextPath = () => {
-      if (currentPathIndex >= searchPaths.length) {
-        this.error = `Module ${moduleId} not found. Searched ${searchPaths.length} possible locations.`;
-        this.loading = false;
-        this.cdr.detectChanges();
-        return;
-      }
-
-      const currentPath = searchPaths[currentPathIndex];
-      console.log(`Searching: ${currentPath}`);
-
-      this.http.get<any>(currentPath)
-        .pipe(takeUntil(this.destroy$))
-        .subscribe({
-          next: (json) => {
-            console.log(`Found module at: ${currentPath}`);
-            this.handleModuleLoad(json);
-          },
-          error: (err) => {
-            currentPathIndex++;
-            tryNextPath();
-          }
-        });
-    };
-
-    tryNextPath();
-  }
-
-  private generateSearchPaths(moduleId: string): string[] {
-    const paths = [];
-    
-    // Direct path first
-    paths.push(`/assets/modules/${moduleId}.json`);
-    
-    // Common language/framework folders
-    const languages = ['python', 'javascript', 'java', 'cpp', 'csharp', 'typescript', 'go', 'rust', 'php', 'ruby'];
-    languages.forEach(lang => {
-      paths.push(`/assets/modules/${lang}/${moduleId}.json`);
-    });
-    
-    // Common course/level folders
-    const courseLevels = ['CS1', 'CS2', 'CS3', 'intro', 'advanced', 'beginner', 'intermediate', 'expert'];
-    courseLevels.forEach(level => {
-      paths.push(`/assets/modules/${level}/${moduleId}.json`);
-    });
-    
-    // Lab/lesson folders
-    const labFolders = ['01-Lab', '02-Lab', '03-Lab', 'lab1', 'lab2', 'lab3', 'lessons', 'exercises', 'tutorials'];
-    labFolders.forEach(lab => {
-      paths.push(`/assets/modules/${lab}/${moduleId}.json`);
-    });
-    
-    // Nested combinations (e.g., CS1/01-Lab/)
-    courseLevels.forEach(level => {
-      labFolders.forEach(lab => {
-        paths.push(`/assets/modules/${level}/${lab}/${moduleId}.json`);
-      });
-    });
-    
-    // Language + level combinations
-    languages.forEach(lang => {
-      courseLevels.forEach(level => {
-        paths.push(`/assets/modules/${lang}/${level}/${moduleId}.json`);
-      });
-    });
-    
-    return paths;
-  }
-
-  private handleModuleLoad(json: any): void {
-    const labFromModule = this.labDataService.convertModuleToLab(json);
-    this.labData = labFromModule;
-    this.extractWidgetsFromLabData();
-    this.loading = false;
-    this.error = null;
-    
-    // Start session tracking for this module
-    this.startModuleSession(json.id || json.name || 'unknown');
-    
-    this.cdr.detectChanges();
-  }
-
-  private loadLabFromBackend(labId: string): void {
-    console.log(`Loading lab ${labId} from backend API...`);
-    this.http.get<any>(`${environment.apiUrl}/api/labs/${labId}`)
-      .pipe(takeUntil(this.destroy$))
-      .subscribe({
-        next: (response) => {
-          console.log(`Loaded lab ${labId} from backend:`, response);
-          // Backend returns the lab data directly
-          const labData = response;
-          const labFromResponse = this.labDataService.convertLabToLabData(labData);
-          this.labData = labFromResponse;
-          this.extractWidgetsFromLabData();
-          this.loading = false;
-          this.error = null;
-          
-          this.cdr.detectChanges();
-        },
-        error: (err) => {
-          console.error(`Failed to load lab ${labId} from backend:`, err);
-          // Fallback to assets if backend fails
-          this.loadModuleFromAssets(labId);
-        }
-      });
-  }
-
-  getDifficultyLabel(difficulty: number): string {
-    const labels = [
-      'Beginner',       // 1
-      'Easy',           // 2
-      'Moderate',       // 3
-      'Medium',         // 4
-      'Challenging',    // 5
-      'Hard',           // 6
-      'Very Hard',      // 7
-      'Advanced',       // 8
-      'Expert',         // 9
-      'Master'          // 10
-    ];
-    return labels[difficulty - 1] || 'Unknown';
-  }
-
-  getDifficultyColor(difficulty: number): string {
-    const colors = [
-      'text-green-600',    // 1: Beginner
-      'text-green-500',    // 2: Easy
-      'text-blue-600',     // 3: Moderate
-      'text-blue-500',     // 4: Medium
-      'text-yellow-600',   // 5: Challenging
-      'text-yellow-500',   // 6: Hard
-      'text-orange-600',   // 7: Very Hard
-      'text-orange-500',   // 8: Advanced
-      'text-red-600',      // 9: Expert
-      'text-red-500'       // 10: Master
-    ];
-    return colors[difficulty - 1] || 'text-gray-600';
-  }
-
-  /**
-   * Extract widgets from labData for the tri-panel layout
-   */
-  private extractWidgetsFromLabData(): void {
-    if (!this.labData || !this.labData.sections || this.labData.sections.length === 0) {
-      console.warn('No labData or sections found');
-      return;
-    }
-
-    // Get all widgets from all sections
-    const allWidgets = this.labData.sections.flatMap(section => section.widgets || []);
-    console.log('All widgets:', allWidgets);
-    
-    // Find all code editor widgets
-    this.allCodeEditorWidgets = allWidgets.filter(w => 
-      w.type === 'code-editor' || 
-      w.id === 'code-editor' || 
-      w.metadata?.id === 'code-editor'
-    );
-    console.log('Found code editor widgets:', this.allCodeEditorWidgets);
-    
-    // Find all step-prompt widgets (like final congratulations)
-    this.allStepPromptWidgets = allWidgets.filter(w => 
-      w.type === 'step-prompt' || 
-      w.id === 'step-prompt' || 
-      w.metadata?.id === 'step-prompt'
-    );
-    console.log('Found step-prompt widgets:', this.allStepPromptWidgets);
-    
-    // Set the initial code editor widget (will be updated based on current step)
-    this.updateCurrentCodeEditor();
-    
-    // Find hint widgets
-    this.hintWidgets = allWidgets.filter(w => 
-      w.type === 'hint-panel' || 
-      w.id === 'hint-panel' || 
-      w.metadata?.id === 'hint-panel'
-    );
-    console.log('Found hint widgets:', this.hintWidgets);
-    
-    // Find ALL feedback widgets and organize by step
-    const allFeedbackWidgets = allWidgets.filter(w => 
-      w.type === 'feedback-box' || 
-      w.id === 'feedback-box' || 
-      w.metadata?.id === 'feedback-box'
-    );
-    console.log('All feedback widgets found:', allFeedbackWidgets);
-    console.log('Feedback widget details:', allFeedbackWidgets.map(w => ({
-      id: w.id,
-      type: w.type,
-      position: w.metadata?.position,
-      config: w.config
-    })));
-    
-    // Map feedback widgets to steps
-    allFeedbackWidgets.forEach(feedback => {
-      let stepKey: number | undefined;
-      
-      console.log(`\n=== Processing feedback widget: ${feedback.id} ===`);
-      console.log(`  Position: ${feedback.metadata?.position}`);
-      console.log(`  Has stepId: ${feedback.metadata?.stepId}`);
-      
-      // If widget has explicit stepId, use that
-      if (feedback.metadata?.stepId !== undefined) {
-        stepKey = feedback.metadata.stepId;
-        console.log(`  Using explicit stepId: ${stepKey}`);
-      } else if (feedback.metadata?.position !== undefined) {
-        // Otherwise, find which step this feedback belongs to by finding the nearest preceding content widget
-        const feedbackPosition = feedback.metadata.position;
-        const sortedWidgets = [...allWidgets].sort((a, b) => 
-          (a.metadata?.position || 0) - (b.metadata?.position || 0)
-        );
-        
-        console.log(`  Looking for content widget before position ${feedbackPosition}`);
-        
-        // Find the last content widget before this feedback widget
-        for (let i = sortedWidgets.length - 1; i >= 0; i--) {
-          const widget = sortedWidgets[i];
-          const widgetPosition = widget.metadata?.position || 0;
-          const widgetType = widget.type || widget.metadata?.id || widget.id;
-          const isContentWidget = widgetType !== 'feedback-box' && 
-                                 widgetType !== 'confidence-meter' && 
-                                 widgetType !== 'hint-panel';
-          
-          console.log(`    Checking widget at position ${widgetPosition} (type: ${widgetType}, isContent: ${isContentWidget})`);
-          
-          if (widgetPosition < feedbackPosition && isContentWidget) {
-            stepKey = widget.metadata?.position;
-            console.log(`  Found content widget at position ${widgetPosition}, using as stepKey: ${stepKey}`);
-            break;
-          }
-        }
-      }
-      
-      if (stepKey !== undefined) {
-        this.feedbackByStep.set(stepKey, feedback);
-        console.log(`✓ Mapped feedback "${feedback.id}" to step key ${stepKey}`);
-      } else {
-        console.log(`✗ Could not map feedback "${feedback.id}" to any step`);
-      }
-    });
-    console.log('Feedback widgets by step:', this.feedbackByStep);
-    
-    // Find ALL confidence widgets and organize by step
-    const allConfidenceWidgets = allWidgets.filter(w => 
-      w.type === 'confidence-meter' || 
-      w.id === 'confidence-meter' || 
-      w.metadata?.id === 'confidence-meter'
-    );
-    console.log('All confidence widgets found:', allConfidenceWidgets);
-    
-    // Map confidence widgets to steps
-    allConfidenceWidgets.forEach(confidence => {
-      let stepKey: number | undefined;
-      
-      // If widget has explicit stepId, use that
-      if (confidence.metadata?.stepId !== undefined) {
-        stepKey = confidence.metadata.stepId;
-      } else if (confidence.metadata?.position !== undefined) {
-        // Otherwise, find which step this confidence belongs to by finding the nearest preceding content widget
-        const confidencePosition = confidence.metadata.position;
-        const sortedWidgets = [...allWidgets].sort((a, b) => 
-          (a.metadata?.position || 0) - (b.metadata?.position || 0)
-        );
-        
-        // Find the last content widget before this confidence widget
-        for (let i = sortedWidgets.length - 1; i >= 0; i--) {
-          const widget = sortedWidgets[i];
-          const widgetPosition = widget.metadata?.position || 0;
-          const widgetType = widget.type || widget.metadata?.id || widget.id;
-          const isContentWidget = widgetType !== 'feedback-box' && 
-                                 widgetType !== 'confidence-meter' && 
-                                 widgetType !== 'hint-panel';
-          
-          if (widgetPosition < confidencePosition && isContentWidget) {
-            stepKey = widget.metadata?.position;
-            break;
-          }
-        }
-      }
-      
-      if (stepKey !== undefined) {
-        this.confidenceByStep.set(stepKey, confidence);
-        console.log(`Mapped confidence for step ${stepKey}:`, confidence);
-      }
-    });
-    console.log('Confidence widgets by step:', this.confidenceByStep);
-    
-    // Set current feedback/confidence for the initial step
-    this.updateCurrentFeedbackWidgets();
-    
-    // Find feedback widgets for support panel - these are ALL feedback-box widgets
-    // They will be shown in the support panel after code execution
-    this.feedbackWidgets = allWidgets.filter(w => 
-      w.type === 'feedback-box' || 
-      w.id === 'feedback-box' || 
-      w.metadata?.id === 'feedback-box'
-    );
-    console.log('Found feedback widgets for panel:', this.feedbackWidgets);
-    
-    // Find confidence widget
-    this.confidenceWidget = allWidgets.find(w => w.type === 'confidence-meter' || w.id === 'confidence-meter');
-    console.log('Found confidence widget:', this.confidenceWidget);
-    
-    // Extract steps from widgets - use widgets with position field as steps
-    // Only create steps if there are multiple positioned widgets
-    const positionedWidgets = allWidgets.filter(w => w.metadata?.position !== undefined);
-    console.log('Positioned widgets:', positionedWidgets);
-    
-    if (positionedWidgets.length > 1) {
-      this.steps = positionedWidgets
-        .sort((a, b) => (a.metadata?.position || 0) - (b.metadata?.position || 0))
-        .map((w, index) => ({
-          id: w.metadata?.position || index + 1,
-          title: w.config?.title || w.metadata?.title || `Step ${index + 1}`,
-          instruction: w.config?.prompt || w.metadata?.description,
-          example: undefined,
-          widgetPosition: w.metadata?.position
-        }));
-    } else {
-      // Fallback to labData.steps if no positioned widgets
-      this.steps = this.labData.steps || [];
-    }
-    this.hasSteps = this.steps.length > 0;
-    console.log('Has steps:', this.hasSteps);
-    console.log('Steps:', this.steps);
-    
-    console.log('Extracted widgets summary:', { 
-      codeEditorWidget: this.codeEditorWidget, 
-      codeEditorConfig: this.codeEditorWidget?.config,
-      hintWidgets: this.hintWidgets,
-      feedbackWidget: this.feedbackWidget,
-      confidenceWidget: this.confidenceWidget,
-      hasSteps: this.hasSteps 
-    });
-  }
-
-  getSectionLayoutClass(layout?: string): string {
-    switch (layout) {
-      case 'dynamic':
-        return 'layout-dynamic gap-md';
-      case 'grid':
-        return 'layout-grid gap-md';
-      case 'stack':
-        return 'layout-stack gap-md';
-      case 'custom':
-        return 'layout-dynamic gap-md';
-      default:
-        return 'layout-stack gap-md';
-    }
-  }
-
-  getWidgetClasses(widget: any): string {
-    const classes: string[] = [];
-    
-    // Add size class
-    const size = widget.layout?.size || 'auto';
-    classes.push(`size-${size}`);
-    
-    // Add widget type class for specific styling
-    const widgetType = widget.type.replace(/([A-Z])/g, '-$1').toLowerCase();
-    classes.push(`widget-type-${widgetType}`);
-    
-    return classes.join(' ');
-  }
-
-  isWidgetVisible(widget: any): boolean {
-    // Always visible if no condition
-    if (!widget.condition) {
-      return true;
-    }
-
-    const condition = widget.condition;
-    const visibility = condition.visibility || 'always';
-
-    // Check visibility type
-    switch (visibility) {
-      case 'always':
-        return true;
-      
-      case 'after-submission':
-        // Check if any required dependencies have been submitted
-        if (condition.requiresSubmission) {
-          return this.hasSubmittedAnyWidget();
-        }
-        if (condition.dependsOn && condition.dependsOn.length > 0) {
-          return condition.dependsOn.some(depId => {
-            const state = this.widgetStates.get(depId);
-            return state?.submitted || false;
-          });
-        }
-        return true;
-      
-      case 'on-complete':
-        // Check if dependencies are completed
-        if (condition.dependsOn && condition.dependsOn.length > 0) {
-          return condition.dependsOn.every(depId => {
-            const state = this.widgetStates.get(depId);
-            return state?.completed || false;
-          });
-        }
-        return false;
-      
-      case 'conditional':
-        // Check specific conditions
-        if (condition.dependsOn && condition.dependsOn.length > 0) {
-          return condition.dependsOn.every(depId => {
-            const state = this.widgetStates.get(depId);
-            return state?.completed || false;
-          });
-        }
-        return true;
-      
-      default:
-        return true;
-    }
-  }
-
-  onWidgetStateChange(event: any, widget: any): void {
-    // Update widget state tracking
-    const currentState = this.widgetStates.get(widget.id) || { completed: false, submitted: false };
-    
-    if (event.type === 'completion' || event.data?.is_completed) {
-      currentState.completed = true;
-    }
-    
-    if (event.type === 'submission' || event.data?.submitted) {
-      currentState.submitted = true;
-    }
-    
-    this.widgetStates.set(widget.id, currentState);
-  }
-
-  private hasSubmittedAnyWidget(): boolean {
-    for (const [, state] of this.widgetStates) {
-      if (state.submitted) {
-        return true;
-      }
-    }
-    return false;
-  }
-
-  // ===== Tri-panel helpers =====
-  get progress(): number {
-    return this.steps.length ? (this.completedSteps.length / this.steps.length) * 100 : 0;
-  }
-
-  onStepClick(step: number): void {
-    // example rule: allow back, allow next if previous completed
-    const highest = this.completedSteps.length ? Math.max(...this.completedSteps) : 0;
-    const nextUnlock = highest + 1;
-    if (step <= nextUnlock) {
-      this.currentStep = step;
-      this.updateCurrentCodeEditor();
-      this.updateCurrentFeedbackWidgets();
-      
-      // Update session with new step
-      this.updateModuleSession({
-        current_step: step,
-        status: 'in_progress'
-      });
-      
-      this.cdr.detectChanges();
-    }
-  }
-  
-  private updateCurrentCodeEditor(): void {
-    // Find the widget for the current step - could be code editor or step-prompt
-    
-    // Get the current step data to find the widget position
-    const currentStepData = this.steps[this.currentStep - 1];
-    const widgetPosition = currentStepData?.widgetPosition || this.currentStep;
-    
-    // First try to find a code editor for this step
-    let widgetForStep = null;
-    
-    if (this.allCodeEditorWidgets.length > 0) {
-      // Try to match by stepId first, then widgetPosition, then currentStep
-      widgetForStep = this.allCodeEditorWidgets.find(w => w.metadata?.stepId === this.currentStep) ||
-                      this.allCodeEditorWidgets.find(w => w.metadata?.position === widgetPosition) ||
-                      this.allCodeEditorWidgets.find(w => w.metadata?.position === this.currentStep);
-      
-      // If no specific match, use index-based fallback
-      if (!widgetForStep && this.allCodeEditorWidgets.length === 1) {
-        widgetForStep = this.allCodeEditorWidgets[0];
-      } else if (!widgetForStep && this.currentStep <= this.allCodeEditorWidgets.length) {
-        widgetForStep = this.allCodeEditorWidgets[this.currentStep - 1];
-      }
-    }
-    
-    // If no code editor found, try step-prompt widgets (like congratulations screens)
-    if (!widgetForStep && this.allStepPromptWidgets.length > 0) {
-      widgetForStep = this.allStepPromptWidgets.find(w => w.metadata?.stepId === this.currentStep) ||
-                      this.allStepPromptWidgets.find(w => w.metadata?.position === widgetPosition) ||
-                      this.allStepPromptWidgets.find(w => w.metadata?.position === this.currentStep);
-    }
-    
-    this.codeEditorWidget = widgetForStep || this.allCodeEditorWidgets[0] || null;
-    console.log(`Current widget for step ${this.currentStep} (widgetPosition: ${widgetPosition}):`, this.codeEditorWidget);
-  }
-  
-  private updateCurrentFeedbackWidgets(): void {
-    // Get the actual step data to find its widget position
-    const currentStepData = this.steps[this.currentStep - 1];
-    const widgetPosition = currentStepData?.widgetPosition || currentStepData?.id || this.currentStep;
-    
-    // Update feedback and confidence widgets for the current step (using widget position)
-    this.feedbackWidget = this.feedbackByStep.get(widgetPosition) || null;
-    this.confidenceWidget = this.confidenceByStep.get(widgetPosition) || null;
-    console.log(`Feedback/Confidence for step ${this.currentStep} (widgetPosition: ${widgetPosition}):`, { 
-      feedback: this.feedbackWidget, 
-      confidence: this.confidenceWidget 
-    });
-  }
-
-  /**
-   * Check if the current step is non-coding and has feedback/confidence widgets.
-   * If so, auto-show them after a short delay (simulating step completion).
-   */
-  private checkAndShowFeedbackForNonCodingStep(): void {
-    const currentStepData = this.steps[this.currentStep - 1];
-    const widgetPosition = currentStepData?.widgetPosition || currentStepData?.id || this.currentStep;
-    
-    // Check if this step has a code editor widget
-    const hasCodeEditor = this.allCodeEditorWidgets.some(w => w.metadata?.position === widgetPosition);
-    
-    // Check if this step has feedback or confidence widgets
-    const hasFeedback = this.feedbackByStep.has(widgetPosition);
-    const hasConfidence = this.confidenceByStep.has(widgetPosition);
-    
-    console.log(`checkAndShowFeedbackForNonCodingStep - Step ${this.currentStep}:`);
-    console.log(`  widgetPosition: ${widgetPosition}`);
-    console.log(`  hasCodeEditor: ${hasCodeEditor}`);
-    console.log(`  hasFeedback: ${hasFeedback}`);
-    console.log(`  hasConfidence: ${hasConfidence}`);
-    console.log(`  feedbackByStep map:`, this.feedbackByStep);
-    console.log(`  confidenceByStep map:`, this.confidenceByStep);
-    console.log(`  already shown:`, this.shownFeedbackForSteps.has(widgetPosition));
-    
-    // If it's a non-coding step with feedback/confidence, auto-trigger after a short delay
-    if (!hasCodeEditor && (hasFeedback || hasConfidence)) {
-      // Don't show again if we've already shown for this step
-      if (!this.shownFeedbackForSteps.has(widgetPosition)) {
-        console.log(`Auto-triggering feedback for non-coding step ${this.currentStep}`);
-        setTimeout(() => {
-          this.handleCodePassed();
-          this.cdr.detectChanges();
-        }, 500); // Small delay so user can see the step content first
-      } else {
-        console.log(`Feedback already shown for step ${this.currentStep}, skipping`);
-      }
-    } else {
-      console.log(`Step ${this.currentStep} is a coding step or has no feedback/confidence widgets`);
-    }
-  }
-
-  handleCompleteStep(): void {
-    if (!this.completedSteps.includes(this.currentStep)) {
-      this.completedSteps = [...this.completedSteps, this.currentStep];
-    }
-    
-    // Check if all steps are completed
-    const allStepsCompleted = this.completedSteps.length === this.steps.length;
-    
-    if (this.currentStep < this.steps.length) {
-      this.currentStep += 1;
-      this.updateCurrentCodeEditor();
-      this.updateCurrentFeedbackWidgets();
-    }
-    
-    // Update session progress
-    this.updateModuleSession({
-      current_step: this.currentStep,
-      progress: this.steps.length > 0 ? this.completedSteps.length / this.steps.length : 0,
-      status: allStepsCompleted ? 'completed' : 'in_progress',
-      completed: allStepsCompleted
-    });
-    
-    // Complete session if all steps are done
-    if (allStepsCompleted) {
-      this.completeModuleSession();
-    }
-    
-    this.cdr.detectChanges();
-  }
-
-  handleCodePassed(): void {
-    console.log('Code passed! Showing feedback widgets for step', this.currentStep);
-    this.codePassed = true;
-    
-    // Get the actual step data to find its widget position
-    const currentStepData = this.steps[this.currentStep - 1];
-    const widgetPosition = currentStepData?.widgetPosition || currentStepData?.id || this.currentStep;
-    
-    // Check if we've already shown feedback for this step
-    if (this.shownFeedbackForSteps.has(widgetPosition)) {
-      console.log('Feedback already shown for this step, skipping');
-      return;
-    }
-    
-    // Mark this step as having shown feedback
-    this.shownFeedbackForSteps.add(widgetPosition);
-    
-    // Get feedback and confidence widgets for the current step (using widget position)
-    const stepFeedback = this.feedbackByStep.get(widgetPosition);
-    const stepConfidence = this.confidenceByStep.get(widgetPosition);
-    
-    console.log(`Step ${this.currentStep} (widgetPosition: ${widgetPosition}) feedback:`, stepFeedback);
-    console.log(`Step ${this.currentStep} (widgetPosition: ${widgetPosition}) confidence:`, stepConfidence);
-    
-    // Show feedback modal first if it exists for this step
-    if (stepFeedback) {
-      this.feedbackWidget = stepFeedback;
-      this.showFeedbackModal = true;
-    } else if (stepConfidence) {
-      // If no feedback widget, go straight to confidence meter
-      this.confidenceWidget = stepConfidence;
-      this.showConfidenceMeter = true;
-    }
-    
-    this.cdr.detectChanges();
-  }
-
-  handleFeedbackContinue(): void {
-    console.log('Feedback dismissed, checking for confidence meter...');
-    this.showFeedbackModal = false;
-    
-    // Get the actual step data to find its widget position
-    const currentStepData = this.steps[this.currentStep - 1];
-    const widgetPosition = currentStepData?.widgetPosition || currentStepData?.id || this.currentStep;
-    
-    // Show confidence meter for the current step after feedback is dismissed
-    const stepConfidence = this.confidenceByStep.get(widgetPosition);
-    if (stepConfidence) {
-      this.confidenceWidget = stepConfidence;
-      this.showConfidenceMeter = true;
-    }
-    
-    this.cdr.detectChanges();
-  }
-
-  handleConfidenceSubmit(): void {
-    console.log('Confidence submitted');
-    this.showConfidenceMeter = false;
-    this.cdr.detectChanges();
-  }
-
-  goBack(): void {
-    // Abandon session if user navigates away
-    if (this.currentSession && this.currentSession.status !== 'completed') {
-      this.abandonModuleSession();
-    }
-    this.router.navigate(['/labs']);
-  }
-
-  restartLab(): void {
-    // Reset any lab state if needed
-    this.loadLab();
-  }
-}
-=======
-import { Component, OnInit, OnDestroy, AfterViewInit, inject, ChangeDetectorRef } from '@angular/core';
-import { HttpClient } from '@angular/common/http';
-import { CommonModule } from '@angular/common';
-import { ActivatedRoute, Router } from '@angular/router';
-import { takeUntil } from 'rxjs/operators';
-import { Subject } from 'rxjs';
-import { LabDataService, LabData } from '../../../services/lab-data.service';
-
-// Widgets
-import { StepPromptComponent } from '../../../components/widgets/core/step-prompt/step-prompt';
-import { HintPanelComponent } from '../../../components/widgets/core/hint-panel/hint-panel';
-import { FeedbackBoxComponent } from '../../../components/widgets/core/feedback-box/feedback-box';
-import { ConfidenceMeterComponent } from '../../../components/widgets/core/confidence-meter/confidence-meter';
-import { CodeEditorComponent } from '../../../components/widgets/coding/code-editor/code-editor';
-import { ConsoleOutputComponent } from '../../../components/widgets/coding/console-output/console-output';
-import { TestFeedbackComponent } from '../../../components/widgets/coding/test-feedback/test-feedback';
-import { EquationInputComponent } from '../../../components/widgets/math/equation-input/equation-input';
-import { TextEditorComponent } from '../../../components/widgets/writing/text-editor/text-editor';
-import { MultipleChoiceComponent } from '../../../components/widgets/core/multiple-choice/multiple-choice';
-import { AlgorithmSimulatorComponent } from '../../../components/widgets/coding/algorithm-simulator/algorithm-simulator';
-import type { Algorithm } from '../../../components/widgets/coding/algorithm-simulator/algorithm-simulator';
-
-// Tri-panel components
-import { StepsPanelComponent } from '../../../components/widgets/core/steps-panel/steps-panel';
-import { EditorPanelComponent } from '../../../components/widgets/coding/editor-panel/editor-panel';
-import { SupportPanelComponent } from '../../../components/widgets/core/support-panel/support-panel';
-import { OutcomeSummaryComponent } from '../../../components/widgets/core/outcome-summary/outcome-summary';
-
-// UI Components
-import { CardComponent } from '../../../components/ui/card/card';
-import { CardHeaderComponent } from '../../../components/ui/card/card-header';
-import { CardContentComponent } from '../../../components/ui/card/card-content';
-import { CardFooterComponent } from '../../../components/ui/card/card-footer';
-import { ButtonComponent } from '../../../components/ui/button/button';
-import { NgIconComponent, provideIcons } from '@ng-icons/core';
-import { lucideArrowLeft, lucidePlay, lucideBookOpen, lucideLightbulb, lucideCode, lucideCircle, lucideClock, lucideX, lucideChevronRight } from '@ng-icons/lucide';
-
-@Component({
-  selector: 'app-lab-template',
-  standalone: true,
-  imports: [
-    CommonModule,
-    // Widgets
-    StepPromptComponent,
-    HintPanelComponent,
-    FeedbackBoxComponent,
-    ConfidenceMeterComponent,
-    CodeEditorComponent,
-    ConsoleOutputComponent,
-    TestFeedbackComponent,
-    EquationInputComponent,
-    TextEditorComponent,
-    MultipleChoiceComponent,
-    AlgorithmSimulatorComponent,
-    // Panels
-    StepsPanelComponent,
-    EditorPanelComponent,
-    SupportPanelComponent,
-    OutcomeSummaryComponent,
-    // UI
-    CardComponent,
-    CardHeaderComponent,
-    CardContentComponent,
-    CardFooterComponent,
-    ButtonComponent,
-    NgIconComponent
-  ],
-  providers: [
-    provideIcons({
-      lucideArrowLeft,
-      lucidePlay,
-      lucideBookOpen,
-      lucideLightbulb,
-      lucideCode,
-      lucideCircle,
-      lucideClock,
-      lucideX,
-      lucideChevronRight
-    })
-  ],
-  styleUrls: ['./lab-layout.css'],
-  template: `
-    <!-- Loading State -->
-    <div class="flex h-screen items-center justify-center bg-[#0b0f14]" *ngIf="loading">
-      <div class="text-center space-y-4">
-        <div class="animate-spin rounded-full h-8 w-8 border-b-2 border-blue-500 mx-auto"></div>
-        <p class="text-[#a9b1bb]">Loading lab...</p>
-      </div>
-    </div>
-
-    <!-- Error State -->
-    <div class="flex h-screen items-center justify-center bg-[#0b0f14]" *ngIf="error">
-      <div class="text-center space-y-4 p-8">
-        <div class="text-red-500 text-4xl">⚠️</div>
-        <h2 class="text-xl font-semibold text-[#e5e7eb]">Lab Not Found</h2>
-        <p class="text-[#a9b1bb]">{{ error }}</p>
-        <app-button variant="outline" (click)="goBack()">
-          <ng-icon name="lucideArrowLeft" class="w-4 h-4 mr-2"></ng-icon>
-          Back to Labs
-        </app-button>
-      </div>
-    </div>
-
-    <!-- Tri-panel Lab Layout -->
-    <div class="flex h-screen flex-col bg-[#0b0f14]" *ngIf="labData && !loading && !error">
-      <!-- Lab Header -->
-      <header class="flex items-center justify-between border-b border-[#1f2937] bg-[#0e1318] px-4 py-3">
-        <div class="flex items-center gap-4">
-          <app-button variant="ghost" size="sm" (click)="goBack()">
-            <ng-icon name="lucideArrowLeft" class="w-4 h-4 mr-2"></ng-icon>
-            Back
-          </app-button>
-          <div class="h-6 w-px bg-[#1f2937]"></div>
-          <div class="flex items-center gap-3">
-            <div class="flex h-8 w-8 items-center justify-center rounded-lg bg-blue-100 text-blue-600 dark:bg-blue-900/20 dark:text-blue-400">
-              <ng-icon name="lucideCode" class="h-4 w-4"></ng-icon>
-            </div>
-            <h1 class="text-lg font-semibold text-[#e5e7eb]">{{ labData.title }}</h1>
-          </div>
-        </div>
-        
-        <div class="flex items-center gap-3">
-          <div class="flex items-center gap-1.5 px-2.5 py-1 rounded-md bg-[#151a20] text-sm text-[#a9b1bb]">
-            <ng-icon name="lucideCircle" class="h-3 w-3" [class]="getDifficultyColor(labData.difficulty)"></ng-icon>
-            <span>{{ getDifficultyLabel(labData.difficulty) }}</span>
-          </div>
-          <div class="flex items-center gap-1.5 text-sm text-[#a9b1bb]">
-            <ng-icon name="lucideClock" class="h-3.5 w-3.5"></ng-icon>
-            <span>{{ labData.estimatedTime }} min</span>
-          </div>
-        </div>
-      </header>
-
-      <!-- Three-panel layout (CSS Grid) -->
-      <div class="grid flex-1 overflow-hidden min-w-0"
-           [style.gridTemplateColumns]="gridTemplateColumns">
-        <!-- Left: Steps -->
-        <div class="min-w-0 overflow-hidden" *ngIf="hasSteps">
-          <app-steps-panel
-            [steps]="steps"
-            [currentStep]="currentStep"
-            [completedSteps]="completedSteps"
-            [progress]="progress"
-            [collapsed]="leftPanelCollapsed"
-            (toggleCollapse)="leftPanelCollapsed = !leftPanelCollapsed"
-            (stepClick)="onStepClick($event)"
-          ></app-steps-panel>
-        </div>
-
-        <!-- Center -->
-        <div class="min-w-0 overflow-hidden">
-          <!-- Code Editor / Step Prompt default -->
-          <app-editor-panel
-            *ngIf="currentStepWidgetType === 'code-editor' || currentStepWidgetType === 'step-prompt' || !currentStepWidgetType"
-            [currentStep]="currentStep"
-            [totalSteps]="steps.length || 1"
-            [shiftHeader]="leftPanelCollapsed || !hasSteps"
-            [editorConfig]="codeEditorWidget?.config || codeEditorWidget?.props"
-            (completeStep)="handleCompleteStep()"
-            (codePassed)="handleCodePassed()"
-            (aiReviewComplete)="handleAIReviewComplete($event)"
-          >
-            <div expandControl *ngIf="hasSteps && leftPanelCollapsed">
-              <button
-                (click)="leftPanelCollapsed = false"
-                class="flex h-9 w-9 items-center justify-center rounded-full text-[#e5e7eb] hover:bg-white/10"
-                aria-label="Expand steps panel"
-              >
-                <ng-icon name="lucideChevronRight" class="h-5 w-5"></ng-icon>
-              </button>
-            </div>
-          </app-editor-panel>
-
-          <!-- Multiple Choice -->
-          <div *ngIf="currentStepWidgetType === 'multiple-choice'" class="flex h-full flex-col bg-[#12161b]">
-            <div class="border-b border-[#1f2937] bg-[#151a20] px-4 py-3" [class.pl-16]="leftPanelCollapsed || !hasSteps">
-              <div class="absolute left-3 top-1/2 -translate-y-1/2" *ngIf="hasSteps && leftPanelCollapsed">
-                <button
-                  (click)="leftPanelCollapsed = false"
-                  class="flex h-9 w-9 items-center justify-center rounded-full text-[#e5e7eb] hover:bg-white/10"
-                  aria-label="Expand steps panel"
-                >
-                  <ng-icon name="lucideChevronRight" class="h-5 w-5"></ng-icon>
-                </button>
-              </div>
-              <div class="flex items-center justify-between">
-                <span class="text-sm text-[#a9b1bb]">Step {{ currentStep }} of {{ steps.length || 1 }}</span>
-                <app-button 
-                  *ngIf="currentStep < (steps.length || 1)" 
-                  (click)="handleCompleteStep()"
-                  className="bg-[#16a34a] hover:bg-[#15803d] text-white border-[#16a34a] font-medium shadow-sm">
-                  Continue to Step {{ currentStep + 1 }}
-                </app-button>
-              </div>
-            </div>
-            <div class="flex-1 overflow-auto p-6">
-              <app-multiple-choice
-                [id]="currentStepWidget?.id || 'mc-' + currentStep"
-                [question]="currentStepWidget?.config?.question || currentStepWidget?.props?.question || ''"
-                [options]="currentStepMultipleChoiceOptions"
-                [correctAnswers]="(currentStepWidget?.config?.correctAnswer !== undefined ? [currentStepWidget.config.correctAnswer.toString()] : (currentStepWidget?.props?.correctAnswer !== undefined ? [currentStepWidget.props.correctAnswer.toString()] : []))"
-                [showFeedback]="true"
-                [maxAttempts]="3"
-                (choiceSubmit)="handleMultipleChoiceSubmit($event)"
-              ></app-multiple-choice>
-            </div>
-          </div>
-
-          <!-- Text Editor -->
-          <div *ngIf="currentStepWidgetType === 'text-editor'" class="flex h-full flex-col bg-[#12161b]">
-            <div class="border-b border-[#1f2937] bg-[#151a20] px-4 py-3" [class.pl-16]="leftPanelCollapsed || !hasSteps">
-              <div class="absolute left-3 top-1/2 -translate-y-1/2" *ngIf="hasSteps && leftPanelCollapsed">
-                <button
-                  (click)="leftPanelCollapsed = false"
-                  class="flex h-9 w-9 items-center justify-center rounded-full text-[#e5e7eb] hover:bg-white/10"
-                  aria-label="Expand steps panel"
-                >
-                  <ng-icon name="lucideChevronRight" class="h-5 w-5"></ng-icon>
-                </button>
-              </div>
-              <div class="flex items-center justify-between">
-                <span class="text-sm text-[#a9b1bb]">Step {{ currentStep }} of {{ steps.length || 1 }}</span>
-              </div>
-            </div>
-            <div class="flex-1 overflow-auto p-6">
-              <app-text-editor
-                [title]="codeEditorWidget?.config?.title || 'Text Editor'"
-                [placeholder]="codeEditorWidget?.config?.placeholder || 'Start writing...'"
-                [maxLength]="codeEditorWidget?.config?.maxLength || 5000"
-                (stateChanged)="handleWidgetComplete($event)"
-              ></app-text-editor>
-            </div>
-          </div>
-
-          <!-- Equation Input -->
-          <div *ngIf="currentStepWidgetType === 'equation-input'" class="flex h-full flex-col bg-[#12161b]">
-            <div class="border-b border-[#1f2937] bg-[#151a20] px-4 py-3" [class.pl-16]="leftPanelCollapsed || !hasSteps">
-              <div class="absolute left-3 top-1/2 -translate-y-1/2" *ngIf="hasSteps && leftPanelCollapsed">
-                <button
-                  (click)="leftPanelCollapsed = false"
-                  class="flex h-9 w-9 items-center justify-center rounded-full text-[#e5e7eb] hover:bg-white/10"
-                  aria-label="Expand steps panel"
-                >
-                  <ng-icon name="lucideChevronRight" class="h-5 w-5"></ng-icon>
-                </button>
-              </div>
-              <div class="flex items-center justify-between">
-                <span class="text-sm text-[#a9b1bb]">Step {{ currentStep }} of {{ steps.length || 1 }}</span>
-              </div>
-            </div>
-            <div class="flex-1 overflow-auto p-6">
-              <app-equation-input
-                [title]="codeEditorWidget?.config?.title || 'Mathematical Expression'"
-                [placeholder]="codeEditorWidget?.config?.placeholder || 'e.g., x^2 + 2x + 1'"
-                [formatHint]="codeEditorWidget?.config?.formatHint"
-                [expectedFormat]="codeEditorWidget?.config?.expectedFormat"
-                (stateChanged)="handleWidgetComplete($event)"
-              ></app-equation-input>
-            </div>
-          </div>
-
-          <!-- Algorithm Simulator -->
-          <div *ngIf="currentStepWidgetType === 'algorithm-simulator'" class="flex h-full flex-col bg-[#12161b]">
-            <div class="border-b border-[#1f2937] bg-[#151a20] px-4 py-3" [class.pl-16]="leftPanelCollapsed || !hasSteps">
-              <div class="absolute left-3 top-1/2 -translate-y-1/2" *ngIf="hasSteps && leftPanelCollapsed">
-                <button
-                  (click)="leftPanelCollapsed = false"
-                  class="flex h-9 w-9 items-center justify-center rounded-full text-[#e5e7eb] hover:bg-white/10"
-                  aria-label="Expand steps panel"
-                >
-                  <ng-icon name="lucideChevronRight" class="h-5 w-5"></ng-icon>
-                </button>
-              </div>
-              <div class="flex items-center justify-between">
-                <span class="text-sm text-[#a9b1bb]">Step {{ currentStep }} of {{ steps.length || 1 }}</span>
-                <app-button 
-                  *ngIf="currentStep < (steps.length || 1)" 
-                  (click)="handleCompleteStep()"
-                  className="bg-[#16a34a] hover:bg-[#15803d] text-white border-[#16a34a] font-medium shadow-sm">
-                  I Understand - Continue to Step {{ currentStep + 1 }}
-                </app-button>
-              </div>
-            </div>
-            <div class="flex-1 overflow-auto p-6">
-              <app-algorithm-simulator
-                [metadata]="currentStepWidget?.metadata"
-                [defaultAlgorithm]="algorithmSimulatorDefaultAlgorithm"
-                [enabledAlgorithms]="algorithmSimulatorEnabledAlgorithms"
-              ></app-algorithm-simulator>
-            </div>
-          </div>
-        </div>
-
-        <!-- Right: Support -->
-        <div class="min-w-0 overflow-hidden" *ngIf="shouldShowSupportPanel">
-          <app-support-panel
-            [collapsed]="rightPanelCollapsed"
-            [hints]="hintWidgets"
-            [feedback]="feedbackWidgets"
-            [aiReview]="aiReviewFeedback"
-          ></app-support-panel>
-        </div>
-      </div>
-
-    </div>
-
-    <!-- Feedback Modal -->
-    <div *ngIf="showFeedbackModal" 
-         class="fixed inset-0 z-50 flex items-center justify-center bg-black/60 backdrop-blur-sm p-4"
-         (click)="handleFeedbackContinue()">
-      <div class="max-w-2xl w-full" (click)="$event.stopPropagation()">
-        <app-feedback-box
-          [type]="feedbackWidget.config?.type || 'success'"
-          [title]="feedbackWidget.config?.title || 'Great Job!'"
-          [message]="feedbackWidget.config?.message || 'You completed the exercise!'"
-          [explanation]="feedbackWidget.config?.explanation || ''"
-          [nextSteps]="feedbackWidget.config?.nextSteps || []"
-          [showContinueButton]="feedbackWidget.config?.showContinueButton ?? true"
-          [autoComplete]="feedbackWidget.config?.autoComplete ?? false"
-          (continueClicked)="handleFeedbackContinue()"
-          (acknowledgeClicked)="handleFeedbackContinue()"
-        ></app-feedback-box>
-      </div>
-    </div>
-
-    <!-- Confidence Meter Modal -->
-    <div *ngIf="showConfidenceMeter" 
-         class="fixed inset-0 z-50 flex items-center justify-center bg-black/60 backdrop-blur-sm p-4">
-      <div class="max-w-2xl w-full" (click)="$event.stopPropagation()">
-        <app-confidence-meter
-          [title]="confidenceWidget.config?.title || 'Rate Your Confidence'"
-          [description]="confidenceWidget.config?.description || ''"
-          [scaleLabels]="confidenceWidget.config?.scaleLabels || ['Not at all', 'Slightly', 'Moderately', 'Very', 'Extremely']"
-          (submit)="handleConfidenceSubmit()"
-        ></app-confidence-meter>
-      </div>
-    </div>
-
-    <!-- Outcome Summary Modal -->
-    <div *ngIf="showOutcomeSummary" 
-         class="fixed inset-0 z-50 flex items-center justify-center bg-black/70 backdrop-blur-md p-4"
-         (click)="handleOutcomeSummaryContinue()">
-      <div class="max-w-4xl w-full max-h-[90vh] overflow-auto" (click)="$event.stopPropagation()">
-        <app-outcome-summary
-          [id]="'outcome-' + (labData?.id || 'lab')"
-          [labId]="labData?.id || ''"
-          [labTitle]="labData?.title || 'Lab Complete'"
-          [outcomeType]="'completion'"
-          [completionPercent]="completionPercentage"
-          [labTimeSpent]="labTimeSpent"
-          [score]="completionPercentage / 100"
-          [keyTakeaways]="labData?.metadata?.tags || []"
-          [strengths]="getLabStrengths()"
-          [ui]="{ variant: 'celebration', showConfetti: false, showSkillProgress: true, showNextSteps: false }"
-        ></app-outcome-summary>
-        <div class="bg-[#0e1318] border border-t-0 border-[#1f2937] rounded-b-xl px-8 py-5 flex justify-end gap-3 shadow-sm">
-          <app-button 
-            variant="outline"
-            (click)="restartLab()"
-            className="px-5 py-2.5 border-[#1f2937] hover:border-[#2d3748] hover:bg-[#12161b]">
-            Restart Lab
-          </app-button>
-          <app-button 
-            (click)="handleOutcomeSummaryContinue()"
-            className="bg-emerald-600 hover:bg-emerald-700 text-white px-5 py-2.5 shadow-sm">
-            Continue to Labs
-          </app-button>
-        </div>
-      </div>
-    </div>
-  `,
-})
-export class LabTemplateComponent implements OnInit, OnDestroy, AfterViewInit {
-  private destroy$ = new Subject<void>();
-  private route = inject(ActivatedRoute);
-  private router = inject(Router);
-  private labDataService = inject(LabDataService);
-  private http = inject(HttpClient);
-  private cdr = inject(ChangeDetectorRef);
-
-  public labData: LabData | null = null;
-  public loading = true;
-  public error: string | null = null;
-
-  // Tri-panel state
-  public leftPanelCollapsed = false;
-  public rightPanelCollapsed = false;
-  public currentStep = 1;
-  public completedSteps: number[] = [];
-  public steps: { id: number; title: string; instruction?: string; example?: string; widgetPosition?: number; widgetType?: string }[] = [];
-  
-  // Widgets
-  public codeEditorWidget: any = null;
-  public allWidgets: any[] = [];
-  public allCodeEditorWidgets: any[] = [];
-  public allStepPromptWidgets: any[] = [];
-  public allMultipleChoiceWidgets: any[] = [];
-  public hintWidgets: any[] = [];
-  public feedbackWidget: any = null;
-  public confidenceWidget: any = null;
-  public feedbackWidgets: any[] = [];
-  public aiReviewFeedback: string = '';
-  public hasSteps = false;
-  public codePassed = false;
-  public showFeedbackModal = false;
-  public showConfidenceMeter = false;
-  public showOutcomeSummary = false;
-  
-  private feedbackByStep = new Map<number, any>();
-  private confidenceByStep = new Map<number, any>();
-  private shownFeedbackForSteps = new Set<number>();
-  
-  get shouldShowSupportPanel(): boolean {
-    return this.hasHints || this.hasFeedbackContent;
-  }
-  get hasHints(): boolean {
-    return this.hintWidgets && this.hintWidgets.length > 0 && 
-           this.hintWidgets[0]?.config?.hints && 
-           this.hintWidgets[0].config.hints.length > 0;
-  }
-  get hasFeedbackContent(): boolean {
-    return this.feedbackWidgets && this.feedbackWidgets.length > 0;
-  }
-  get gridTemplateColumns(): string {
-    if (!this.shouldShowSupportPanel) {
-      if (!this.hasSteps) {
-        return '1fr';
-      }
-      const left = this.leftPanelCollapsed ? '0px' : 'minmax(260px, 18vw)';
-      return `${left} 1fr`;
-    }
-    if (!this.hasSteps) {
-      const right = this.rightPanelCollapsed ? '0px' : 'minmax(260px, 19vw)';
-      return `1fr ${right}`;
-    }
-    const left = this.leftPanelCollapsed ? '0px' : 'minmax(260px, 18vw)';
-    const right = this.rightPanelCollapsed ? '0px' : 'minmax(260px, 19vw)';
-    return `${left} 1fr ${right}`;
-  }
-  
-  private widgetStates = new Map<string, { completed: boolean; submitted: boolean }>();
-
-  constructor() {}
-
-  ngOnInit(): void {
-    this.loadLab();
-  }
-
-  ngAfterViewInit(): void {}
-
-  ngOnDestroy(): void {
-    this.destroy$.next();
-    this.destroy$.complete();
-  }
-
-  private loadLab(): void {
-    const labId = this.route.snapshot.paramMap.get('id');
-    const currentUrl = this.router.url;
-
-    if (
-      !labId && !currentUrl.includes('pt01') && 
-      !currentUrl.includes('javascript-array-methods') && 
-      !currentUrl.includes('test-fullstack-todo') &&
-      !currentUrl.includes('binary-search-tree')
-    ) {
-      this.error = 'No lab ID provided';
-      this.loading = false;
-      return;
-    }
-
-    let actualLabId = labId;
-    if (currentUrl.includes('pt01')) {
-      this.http.get<any>('/assets/modules/CS1/01-Lab/pt01.json')
-        .pipe(takeUntil(this.destroy$))
-        .subscribe({
-          next: (json) => {
-            const labFromModule = this.labDataService.convertModuleToLab(json);
-            this.labData = labFromModule;
-            this.extractWidgetsFromLabData();
-            this.loading = false;
-            this.error = null;
-            this.cdr.detectChanges();
-          },
-          error: (err) => {
-            this.error = err.message || 'Failed to load module JSON';
-            this.loading = false;
-            this.cdr.detectChanges();
-          }
-        });
-      return;
-    } else if (currentUrl.includes('javascript-array-methods')) {
-      actualLabId = 'javascript-array-methods';
-    } else if (currentUrl.includes('binary-search-tree')) {
-      this.http.get<any>('/assets/modules/python/binary-search-tree.json')
-        .pipe(takeUntil(this.destroy$))
-        .subscribe({
-          next: (json) => {
-            const labFromModule = this.labDataService.convertModuleToLab(json);
-            this.labData = labFromModule;
-            this.extractWidgetsFromLabData();
-            this.loading = false;
-            this.error = null;
-            this.cdr.detectChanges();
-          },
-          error: (err) => {
-            this.error = err.message || 'Failed to load module JSON';
-            this.loading = false;
-            this.cdr.detectChanges();
-          }
-        });
-      return;
-    } else if (currentUrl.includes('test-fullstack-todo')) {
-      this.http.get<any>('/assets/modules/test-fullstack-todo.json')
-        .pipe(takeUntil(this.destroy$))
-        .subscribe({
-          next: (json) => {
-            const labFromModule = this.labDataService.convertModuleToLab(json);
-            this.labData = labFromModule;
-            this.extractWidgetsFromLabData();
-            this.loading = false;
-            this.error = null;
-            this.cdr.detectChanges();
-          },
-          error: (err) => {
-            this.error = err.message || 'Failed to load test module JSON';
-            this.loading = false;
-            this.cdr.detectChanges();
-          }
-        });
-      return;
-    } else if (currentUrl.includes('fullstack-todo-with-steps')) {
-      this.http.get<any>('/assets/modules/fullstack-todo-with-steps.json')
-        .pipe(takeUntil(this.destroy$))
-        .subscribe({
-          next: (json) => {
-            const labFromModule = this.labDataService.convertModuleToLab(json);
-            this.labData = labFromModule;
-            this.extractWidgetsFromLabData();
-            this.loading = false;
-            this.error = null;
-            this.cdr.detectChanges();
-          },
-          error: (err) => {
-            this.error = err.message || 'Failed to load fullstack todo with steps module JSON';
-            this.loading = false;
-            this.cdr.detectChanges();
-          }
-        });
-      return;
-    }
-
-    this.labDataService.getLab(actualLabId!)
-      .pipe(takeUntil(this.destroy$))
-      .subscribe({
-        next: (labData) => {
-          this.labData = labData;
-          this.extractWidgetsFromLabData();
-          this.loading = false;
-          this.error = null;
-          this.cdr.detectChanges();
-        },
-        error: (err) => {
-          this.error = err.message || 'Failed to load lab';
-          this.loading = false;
-          this.cdr.detectChanges();
-        }
-      });
-  }
-
-  getDifficultyLabel(difficulty: number): string {
-    const labels = ['Beginner','Easy','Moderate','Medium','Challenging','Hard','Very Hard','Advanced','Expert','Master'];
-    return labels[difficulty - 1] || 'Unknown';
-  }
-
-  getDifficultyColor(difficulty: number): string {
-    const colors = [
-      'text-green-600','text-green-500','text-blue-600','text-blue-500',
-      'text-yellow-600','text-yellow-500','text-orange-600','text-orange-500',
-      'text-red-600','text-red-500'
-    ];
-    return colors[difficulty - 1] || 'text-gray-600';
-  }
-
-  private extractWidgetsFromLabData(): void {
-    if (!this.labData || !this.labData.sections || this.labData.sections.length === 0) {
-      console.warn('No labData or sections found');
-      return;
-    }
-
-    const allWidgets = this.labData.sections.flatMap(section => section.widgets || []);
-    this.allWidgets = allWidgets;
-
-    this.allCodeEditorWidgets = allWidgets.filter(w => 
-      w.type === 'code-editor' || w.id === 'code-editor' || w.metadata?.id === 'code-editor'
-    );
-    this.allStepPromptWidgets = allWidgets.filter(w => 
-      w.type === 'step-prompt' || w.id === 'step-prompt' || w.metadata?.id === 'step-prompt'
-    );
-    this.allMultipleChoiceWidgets = allWidgets.filter(w => 
-      w.type === 'multiple-choice' || w.id === 'multiple-choice' || w.metadata?.id === 'multiple-choice'
-    );
-
-    this.updateCurrentCodeEditor();
-
-    this.hintWidgets = allWidgets.filter(w => 
-      w.type === 'hint-panel' || w.id === 'hint-panel' || w.metadata?.id === 'hint-panel'
-    );
-
-    const allFeedbackWidgets = allWidgets.filter(w => 
-      w.type === 'feedback-box' || w.id === 'feedback-box' || w.metadata?.id === 'feedback-box'
-    );
-
-    allFeedbackWidgets.forEach(feedback => {
-      let stepKey: number | undefined;
-      if (feedback.metadata?.stepId !== undefined) {
-        stepKey = feedback.metadata.stepId;
-      } else if (feedback.metadata?.position !== undefined) {
-        const feedbackPosition = feedback.metadata.position;
-        const sortedWidgets = [...allWidgets].sort((a, b) => 
-          (a.metadata?.position || 0) - (b.metadata?.position || 0)
-        );
-        for (let i = sortedWidgets.length - 1; i >= 0; i--) {
-          const widget = sortedWidgets[i];
-          const widgetPosition = widget.metadata?.position || 0;
-          const widgetType = widget.type || widget.metadata?.id || widget.id;
-          const isContentWidget = widgetType !== 'feedback-box' && widgetType !== 'confidence-meter' && widgetType !== 'hint-panel';
-          if (widgetPosition < feedbackPosition && isContentWidget) {
-            stepKey = widget.metadata?.position;
-            break;
-          }
-        }
-      }
-      if (stepKey !== undefined) {
-        this.feedbackByStep.set(stepKey, feedback);
-      }
-    });
-
-    const allConfidenceWidgets = allWidgets.filter(w => 
-      w.type === 'confidence-meter' || w.id === 'confidence-meter' || w.metadata?.id === 'confidence-meter'
-    );
-    allConfidenceWidgets.forEach(confidence => {
-      let stepKey: number | undefined;
-      if (confidence.metadata?.stepId !== undefined) {
-        stepKey = confidence.metadata.stepId;
-      } else if (confidence.metadata?.position !== undefined) {
-        const confidencePosition = confidence.metadata.position;
-        const sortedWidgets = [...allWidgets].sort((a, b) => 
-          (a.metadata?.position || 0) - (b.metadata?.position || 0)
-        );
-        for (let i = sortedWidgets.length - 1; i >= 0; i--) {
-          const widget = sortedWidgets[i];
-          const widgetPosition = widget.metadata?.position || 0;
-          const widgetType = widget.type || widget.metadata?.id || widget.id;
-          const isContentWidget = widgetType !== 'feedback-box' && widgetType !== 'confidence-meter' && widgetType !== 'hint-panel';
-          if (widgetPosition < confidencePosition && isContentWidget) {
-            stepKey = widget.metadata?.position;
-            break;
-          }
-        }
-      }
-      if (stepKey !== undefined) {
-        this.confidenceByStep.set(stepKey, confidence);
-      }
-    });
-
-    this.updateCurrentFeedbackWidgets();
-
-    this.feedbackWidgets = allWidgets.filter(w => w.type === 'feedback-panel' || w.id === 'feedback-panel');
-
-    if (this.labData.steps && this.labData.steps.length > 0) {
-      this.steps = this.labData.steps.map(step => ({
-        id: step.id,
-        title: step.title,
-        instruction: step.instruction || step.description,
-        example: step.example
-      }));
-    } else {
-      const contentWidgets = allWidgets.filter(w => {
-        const widgetType = w.type || w.metadata?.id || w.id;
-        const isContentWidget = widgetType !== 'feedback-box' && widgetType !== 'confidence-meter' && widgetType !== 'hint-panel';
-        const hasPosition = w.metadata?.position !== undefined;
-        return hasPosition && isContentWidget;
-      });
-      if (contentWidgets.length >= 1) {
-        this.steps = contentWidgets
-          .sort((a, b) => (a.metadata?.position || 0) - (b.metadata?.position || 0))
-          .map((w, index) => {
-            const widgetType = w.type || w.metadata?.id || w.id;
-            return {
-              id: index + 1,
-              widgetPosition: w.metadata?.position,
-              widgetType: widgetType,
-              title: w.config?.title || w.metadata?.title || `Step ${index + 1}`,
-              instruction: w.config?.prompt || w.metadata?.description,
-              example: undefined
-            };
-          });
-      } else {
-        this.steps = [];
-      }
-    }
-    this.hasSteps = this.steps.length > 0;
-
-    // Optional: auto-show for non-coding steps
-    this.checkAndShowFeedbackForNonCodingStep();
-  }
-
-  getSectionLayoutClass(layout?: string): string {
-    switch (layout) {
-      case 'dynamic': return 'layout-dynamic gap-md';
-      case 'grid': return 'layout-grid gap-md';
-      case 'stack': return 'layout-stack gap-md';
-      case 'custom': return 'layout-dynamic gap-md';
-      default: return 'layout-stack gap-md';
-    }
-  }
-
-  getWidgetClasses(widget: any): string {
-    const classes: string[] = [];
-    const size = widget.layout?.size || 'auto';
-    classes.push(`size-${size}`);
-    const widgetType = widget.type.replace(/([A-Z])/g, '-$1').toLowerCase();
-    classes.push(`widget-type-${widgetType}`);
-    return classes.join(' ');
-  }
-
-  isWidgetVisible(widget: any): boolean {
-    if (!widget.condition) return true;
-    const condition = widget.condition;
-    const visibility = condition.visibility || 'always';
-    switch (visibility) {
-      case 'always':
-        return true;
-      case 'after-submission':
-        if (condition.requiresSubmission) return this.hasSubmittedAnyWidget();
-        if (condition.dependsOn?.length) {
-          return condition.dependsOn.some((depId: string) => this.widgetStates.get(depId)?.submitted || false);
-        }
-        return true;
-      case 'on-complete':
-        if (condition.dependsOn?.length) {
-          return condition.dependsOn.every((depId: string) => this.widgetStates.get(depId)?.completed || false);
-        }
-        return false;
-      case 'conditional':
-        if (condition.dependsOn?.length) {
-          return condition.dependsOn.every((depId: string) => this.widgetStates.get(depId)?.completed || false);
-        }
-        return true;
-      default:
-        return true;
-    }
-  }
-
-  onWidgetStateChange(event: any, widget: any): void {
-    const currentState = this.widgetStates.get(widget.id) || { completed: false, submitted: false };
-    if (event.type === 'completion' || event.data?.is_completed) currentState.completed = true;
-    if (event.type === 'submission' || event.data?.submitted) currentState.submitted = true;
-    this.widgetStates.set(widget.id, currentState);
-  }
-
-  private hasSubmittedAnyWidget(): boolean {
-    for (const [, state] of this.widgetStates) {
-      if (state.submitted) return true;
-    }
-    return false;
-  }
-
-  // ===== Tri-panel helpers =====
-  get progress(): number {
-    return this.steps.length ? (this.completedSteps.length / this.steps.length) * 100 : 0;
-  }
-
-  get currentStepWidgetType(): string | null {
-    const currentStepData = this.steps[this.currentStep - 1];
-    return (currentStepData as any)?.widgetType || null;
-  }
-
-  get currentStepWidget(): any {
-    const currentStepData = this.steps[this.currentStep - 1];
-    const widgetPosition = currentStepData?.widgetPosition;
-    const widgetType = currentStepData?.widgetType;
-    if (!widgetPosition || !widgetType) return null;
-    const widget = this.allWidgets.find(w => {
-      const wType = w.type || w.metadata?.id || w.id;
-      const wPosition = w.metadata?.position;
-      return wType === widgetType && wPosition === widgetPosition;
-    }) || null;
-    return widget;
-  }
-
-  get currentStepMultipleChoiceOptions(): any[] {
-    const widget = this.currentStepWidget;
-    if (!widget) return [];
-    const rawOptions = widget.config?.options || widget.props?.options || [];
-    if (rawOptions.length > 0 && typeof rawOptions[0] === 'object' && rawOptions[0].id) {
-      return rawOptions;
-    }
-    if (rawOptions.length > 0 && typeof rawOptions[0] === 'string') {
-      return rawOptions.map((option: string, index: number) => ({
-        id: `option-${index}`,
-        label: option,
-        value: `${index}`,
-        isCorrect: false
-      }));
-    }
-    return [];
-  }
-
-  get algorithmSimulatorDefaultAlgorithm(): Algorithm {
-    const widget = this.currentStepWidget;
-    const value = widget?.config?.defaultAlgorithm || widget?.props?.defaultAlgorithm || 'bubble';
-    return value as Algorithm;
-  }
-
-  get algorithmSimulatorEnabledAlgorithms(): Algorithm[] {
-    const widget = this.currentStepWidget;
-    const value = widget?.config?.enabledAlgorithms || widget?.props?.enabledAlgorithms || ['bubble', 'quick', 'recursion'];
-    return value as Algorithm[];
-  }
-
-  handleMultipleChoiceSubmit(event: any): void {
-    if (event.correct) this.handleCodePassed();
-  }
-
-  handleWidgetComplete(event: any): void {
-    this.handleCodePassed();
-  }
-
-  onStepClick(step: number): void {
-    const highest = this.completedSteps.length ? Math.max(...this.completedSteps) : 0;
-    const nextUnlock = highest + 1;
-    if (step <= nextUnlock) {
-      this.currentStep = step;
-      this.updateCurrentCodeEditor();
-      this.updateCurrentFeedbackWidgets();
-      this.cdr.detectChanges();
-    }
-  }
-  
-  private updateCurrentCodeEditor(): void {
-    const currentStepData = this.steps[this.currentStep - 1];
-    const widgetPosition = currentStepData?.widgetPosition || this.currentStep;
-    let widgetForStep = null;
-
-    if (this.allCodeEditorWidgets.length > 0) {
-      widgetForStep = this.allCodeEditorWidgets.find(w => w.metadata?.stepId === this.currentStep) ||
-                      this.allCodeEditorWidgets.find(w => w.metadata?.position === widgetPosition) ||
-                      this.allCodeEditorWidgets.find(w => w.metadata?.position === this.currentStep);
-      if (!widgetForStep && this.allCodeEditorWidgets.length === 1) {
-        widgetForStep = this.allCodeEditorWidgets[0];
-      } else if (!widgetForStep && this.currentStep <= this.allCodeEditorWidgets.length) {
-        widgetForStep = this.allCodeEditorWidgets[this.currentStep - 1];
-      }
-    }
-
-    if (!widgetForStep && this.allStepPromptWidgets.length > 0) {
-      widgetForStep = this.allStepPromptWidgets.find(w => w.metadata?.stepId === this.currentStep) ||
-                      this.allStepPromptWidgets.find(w => w.metadata?.position === widgetPosition) ||
-                      this.allStepPromptWidgets.find(w => w.metadata?.position === this.currentStep);
-    }
-
-    this.codeEditorWidget = widgetForStep || this.allCodeEditorWidgets[0] || null;
-  }
-  
-  private updateCurrentFeedbackWidgets(): void {
-    const currentStepData = this.steps[this.currentStep - 1];
-    const widgetPosition = currentStepData?.widgetPosition || currentStepData?.id || this.currentStep;
-    this.feedbackWidget = this.feedbackByStep.get(widgetPosition) || null;
-    this.confidenceWidget = this.confidenceByStep.get(widgetPosition) || null;
-  }
-
-  private checkAndShowFeedbackForNonCodingStep(): void {
-    const currentStepData = this.steps[this.currentStep - 1];
-    const widgetPosition = currentStepData?.widgetPosition || currentStepData?.id || this.currentStep;
-    const hasCodeEditor = this.allCodeEditorWidgets.some(w => w.metadata?.position === widgetPosition);
-    const hasFeedback = this.feedbackByStep.has(widgetPosition);
-    const hasConfidence = this.confidenceByStep.has(widgetPosition);
-    if (!hasCodeEditor && (hasFeedback || hasConfidence)) {
-      if (!this.shownFeedbackForSteps.has(widgetPosition)) {
-        setTimeout(() => {
-          this.handleCodePassed();
-          this.cdr.detectChanges();
-        }, 500);
-      }
-    }
-  }
-
-  handleCompleteStep(): void {
-    if (!this.completedSteps.includes(this.currentStep)) {
-      this.completedSteps = [...this.completedSteps, this.currentStep];
-    }
-    if (this.currentStep < this.steps.length) {
-      this.currentStep += 1;
-      this.updateCurrentCodeEditor();
-      this.updateCurrentFeedbackWidgets();
-    }
-    this.cdr.detectChanges();
-  }
-
-  handleCodePassed(): void {
-    this.codePassed = true;
-    const currentStepData = this.steps[this.currentStep - 1];
-    const widgetPosition = currentStepData?.widgetPosition || currentStepData?.id || this.currentStep;
-    if (this.shownFeedbackForSteps.has(widgetPosition)) return;
-    this.shownFeedbackForSteps.add(widgetPosition);
-
-    const stepFeedback = this.feedbackByStep.get(widgetPosition);
-    const stepConfidence = this.confidenceByStep.get(widgetPosition);
-    if (stepFeedback) {
-      this.feedbackWidget = stepFeedback;
-      this.showFeedbackModal = true;
-    } else if (stepConfidence) {
-      this.confidenceWidget = stepConfidence;
-      this.showConfidenceMeter = true;
-    }
-    this.cdr.detectChanges();
-  }
-
-  handleAIReviewComplete(feedback: string): void {
-    this.aiReviewFeedback = feedback;
-    this.cdr.detectChanges();
-  }
-
-  handleFeedbackContinue(): void {
-    this.showFeedbackModal = false;
-    const currentStepData = this.steps[this.currentStep - 1];
-    const widgetPosition = currentStepData?.widgetPosition || currentStepData?.id || this.currentStep;
-    const stepConfidence = this.confidenceByStep.get(widgetPosition);
-    if (stepConfidence) {
-      this.confidenceWidget = stepConfidence;
-      this.showConfidenceMeter = true;
-    } else {
-      this.checkIfLabCompleted();
-    }
-    this.cdr.detectChanges();
-  }
-
-  handleConfidenceSubmit(): void {
-    this.showConfidenceMeter = false;
-    this.checkIfLabCompleted();
-    this.cdr.detectChanges();
-  }
-
-  private checkIfLabCompleted(): void {
-    if (!this.completedSteps.includes(this.currentStep)) {
-      this.completedSteps = [...this.completedSteps, this.currentStep];
-    }
-    const isLastStep = this.currentStep >= this.steps.length;
-    if (isLastStep) {
-      this.showOutcomeSummary = true;
-    }
-  }
-
-  handleOutcomeSummaryContinue(): void {
-    this.showOutcomeSummary = false;
-    this.goBack();
-  }
-
-  get completionPercentage(): number {
-    return this.steps.length ? Math.round((this.completedSteps.length / this.steps.length) * 100) : 100;
-  }
-
-  get labTimeSpent(): number {
-    return this.labData?.estimatedTime || 30;
-  }
-
-  getLabStrengths(): string[] {
-    const strengths: string[] = [];
-    if (this.completionPercentage === 100) strengths.push('Completed all exercises');
-    if (this.completedSteps.length > 0) strengths.push(`Completed ${this.completedSteps.length} out of ${this.steps.length} steps`);
-    if (this.labData?.metadata?.tags?.length) strengths.push(`Practiced ${this.labData.metadata.tags.slice(0, 3).join(', ')}`);
-    return strengths;
-  }
-
-  goBack(): void {
-    this.router.navigate(['/labs']);
-  }
-
-  restartLab(): void {
-    this.loadLab();
-  }
-}
->>>>>>> 56abbf22
+import { Component, OnInit, OnDestroy, AfterViewInit, inject, ChangeDetectorRef } from '@angular/core';
+import { HttpClient } from '@angular/common/http';
+import { CommonModule } from '@angular/common';
+import { ActivatedRoute, Router } from '@angular/router';
+import { takeUntil, catchError } from 'rxjs/operators';
+import { Subject, throwError } from 'rxjs';
+import { LabDataService, LabData } from '../../../services/lab-data.service';
+import { ModuleSessionService, ModuleSession } from '../../../services/module-session.service';
+import { WidgetInteractionService } from '../../../services/widget-interaction.service';
+import { environment } from '../../../environments/environment';
+
+// Import all available widgets
+import { StepPromptComponent } from '../../../components/widgets/core/step-prompt/step-prompt';
+import { HintPanelComponent } from '../../../components/widgets/core/hint-panel/hint-panel';
+import { FeedbackBoxComponent } from '../../../components/widgets/core/feedback-box/feedback-box';
+import { ConfidenceMeterComponent } from '../../../components/widgets/core/confidence-meter/confidence-meter';
+import { CodeEditorComponent } from '../../../components/widgets/coding/code-editor/code-editor';
+import { ConsoleOutputComponent } from '../../../components/widgets/coding/console-output/console-output';
+import { TestFeedbackComponent } from '../../../components/widgets/coding/test-feedback/test-feedback';
+import { EquationInputComponent } from '../../../components/widgets/math/equation-input/equation-input';
+import { TextEditorComponent } from '../../../components/widgets/writing/text-editor/text-editor';
+import { MultipleChoiceComponent } from '../../../components/widgets/core/multiple-choice/multiple-choice';
+import { LabIntroComponent } from '../../../components/widgets/core/lab-intro/lab-intro';
+import { ShortAnswerComponent } from '../../../components/widgets/core/short-answer/short-answer';
+import { CoachChatComponent } from '../../../components/widgets/core/coach-chat/coach-chat';
+import { ReflectionPromptComponent } from '../../../components/widgets/core/reflection-prompt/reflection-prompt';
+// Tri-panel components
+import { StepsPanelComponent } from '../../../components/widgets/core/steps-panel/steps-panel';
+import { EditorPanelComponent } from '../../../components/widgets/coding/editor-panel/editor-panel';
+import { SupportPanelComponent } from '../../../components/widgets/core/support-panel/support-panel';
+
+// UI Components
+import { CardComponent } from '../../../components/ui/card/card';
+import { CardHeaderComponent } from '../../../components/ui/card/card-header';
+import { CardContentComponent } from '../../../components/ui/card/card-content';
+import { CardFooterComponent } from '../../../components/ui/card/card-footer';
+import { ButtonComponent } from '../../../components/ui/button/button';
+import { NgIconComponent, provideIcons } from '@ng-icons/core';
+import { lucideArrowLeft, lucidePlay, lucideBookOpen, lucideLightbulb, lucideCode, lucideCircle, lucideClock, lucideX, lucideChevronRight } from '@ng-icons/lucide';
+
+// Types are now imported from the service
+
+@Component({
+  selector: 'app-lab-template',
+  standalone: true,
+  imports: [
+    CommonModule,
+    // Widget imports
+    StepPromptComponent,
+    HintPanelComponent,
+    FeedbackBoxComponent,
+    ConfidenceMeterComponent,
+    CodeEditorComponent,
+    ConsoleOutputComponent,
+    TestFeedbackComponent,
+    EquationInputComponent,
+    TextEditorComponent,
+    MultipleChoiceComponent,
+    LabIntroComponent,
+    ShortAnswerComponent,
+    CoachChatComponent,
+    ReflectionPromptComponent,
+    StepsPanelComponent,
+    EditorPanelComponent,
+    SupportPanelComponent,
+    // UI imports
+    CardComponent,
+    CardHeaderComponent,
+    CardContentComponent,
+    CardFooterComponent,
+    ButtonComponent,
+    NgIconComponent
+  ],
+  providers: [
+    provideIcons({
+      lucideArrowLeft,
+      lucidePlay,
+      lucideBookOpen,
+      lucideLightbulb,
+      lucideCode,
+      lucideCircle,
+      lucideClock,
+      lucideX,
+      lucideChevronRight
+    })
+  ],
+  styleUrls: ['./lab-layout.css'],
+  template: `
+    <!-- Loading State -->
+    <div class="flex h-screen items-center justify-center bg-[#0b0f14]" *ngIf="loading">
+      <div class="text-center space-y-4">
+        <div class="animate-spin rounded-full h-8 w-8 border-b-2 border-blue-500 mx-auto"></div>
+        <p class="text-[#a9b1bb]">Loading lab...</p>
+      </div>
+    </div>
+
+    <!-- Error State -->
+    <div class="flex h-screen items-center justify-center bg-[#0b0f14]" *ngIf="error">
+      <div class="text-center space-y-4 p-8">
+        <div class="text-red-500 text-4xl">⚠️</div>
+        <h2 class="text-xl font-semibold text-[#e5e7eb]">Lab Not Found</h2>
+        <p class="text-[#a9b1bb]">{{ error }}</p>
+        <app-button variant="outline" (click)="goBack()">
+          <ng-icon name="lucideArrowLeft" class="w-4 h-4 mr-2"></ng-icon>
+          Back to Labs
+        </app-button>
+      </div>
+    </div>
+
+    <!-- Tri-panel Lab Layout -->
+    <div class="flex h-screen flex-col bg-[#0b0f14]" *ngIf="labData && !loading && !error">
+      <!-- Lab Header -->
+      <header class="flex items-center justify-between border-b border-[#1f2937] bg-[#0e1318] px-4 py-3">
+        <div class="flex items-center gap-4">
+          <app-button variant="ghost" size="sm" (click)="goBack()">
+            <ng-icon name="lucideArrowLeft" class="w-4 h-4 mr-2"></ng-icon>
+            Back
+          </app-button>
+          <div class="h-6 w-px bg-[#1f2937]"></div>
+          <div class="flex items-center gap-3">
+            <div class="flex h-8 w-8 items-center justify-center rounded-lg bg-blue-100 text-blue-600 dark:bg-primary-custom/20 dark:text-primary-custom">
+              <ng-icon name="lucideCode" class="h-4 w-4"></ng-icon>
+            </div>
+            <h1 class="text-lg font-semibold text-[#e5e7eb]">{{ labData.title }}</h1>
+          </div>
+        </div>
+        
+        <div class="flex items-center gap-3">
+          <div class="flex items-center gap-1.5 px-2.5 py-1 rounded-md bg-[#151a20] text-sm text-[#a9b1bb]">
+            <ng-icon name="lucideCircle" class="h-3 w-3" [class]="getDifficultyColor(labData.difficulty)"></ng-icon>
+            <span>{{ getDifficultyLabel(labData.difficulty) }}</span>
+          </div>
+          <div class="flex items-center gap-1.5 text-sm text-[#a9b1bb]">
+            <ng-icon name="lucideClock" class="h-3.5 w-3.5"></ng-icon>
+            <span>{{ labData.estimatedTime }} min</span>
+          </div>
+        </div>
+      </header>
+
+      <!-- Three-panel layout (CSS Grid) -->
+      <div class="grid flex-1 overflow-hidden min-w-0"
+           [style.gridTemplateColumns]="gridTemplateColumns">
+        <!-- Left: Steps (only if steps exist) -->
+        <div class="min-w-0 overflow-hidden" *ngIf="hasSteps">
+          <app-steps-panel
+            [steps]="steps"
+            [currentStep]="currentStep"
+            [completedSteps]="completedSteps"
+            [progress]="progress"
+            [collapsed]="leftPanelCollapsed"
+            (toggleCollapse)="leftPanelCollapsed = !leftPanelCollapsed"
+            (stepClick)="onStepClick($event)"
+          ></app-steps-panel>
+        </div>
+
+        <!-- Center: Editor fills remaining space -->
+        <div class="min-w-0 overflow-hidden">
+          <app-editor-panel
+            [currentStep]="currentStep"
+            [totalSteps]="steps.length || 1"
+            [shiftHeader]="leftPanelCollapsed || !hasSteps"
+            [editorConfig]="codeEditorWidget?.config"
+            (completeStep)="handleCompleteStep()"
+            (codePassed)="handleCodePassed()"
+            (aiReviewComplete)="handleAIReviewComplete($event)"
+          >
+            <div expandControl *ngIf="hasSteps && leftPanelCollapsed">
+              <button
+                (click)="leftPanelCollapsed = false"
+                class="flex h-9 w-9 items-center justify-center rounded-full text-[#e5e7eb] hover:bg-white/10"
+                aria-label="Expand steps panel"
+              >
+                <ng-icon name="lucideChevronRight" class="h-5 w-5"></ng-icon>
+              </button>
+            </div>
+          </app-editor-panel>
+        </div>
+
+        <!-- Right: Support -->
+        <div class="min-w-0 overflow-hidden" *ngIf="shouldShowSupportPanel">
+          <app-support-panel
+            [collapsed]="rightPanelCollapsed"
+            [hints]="hintWidgets"
+            [feedback]="feedbackWidgets"
+            [sessionId]="currentSession?.id"
+            [aiReview]="aiReviewFeedback"
+          ></app-support-panel>
+        </div>
+      </div>
+
+    </div>
+
+    <!-- Feedback Modal (appears first as overlay) -->
+        <!-- Feedback Modal (appears first as overlay) -->
+    <div *ngIf="showFeedbackModal && feedbackWidget" 
+         class="fixed inset-0 z-50 flex items-center justify-center bg-black/60 backdrop-blur-sm p-4"
+         (click)="handleFeedbackContinue()">
+      <div class="max-w-2xl w-full" (click)="$event.stopPropagation()">
+        <app-feedback-box
+          [metadata]="feedbackWidget.metadata || { id: feedbackWidget.id, type: 'feedback-box' }"
+          [config]="feedbackWidget.config"
+          [sessionId]="currentSession?.id || ''"
+          [moduleId]="feedbackWidget.moduleId || ''"
+          [type]="feedbackWidget.config?.type || 'success'"
+          [title]="feedbackWidget.config?.title || 'Great Job!'"
+          [message]="feedbackWidget.config?.message || 'You completed the exercise!'"
+          [explanation]="feedbackWidget.config?.explanation || ''"
+          [nextSteps]="feedbackWidget.config?.nextSteps || []"
+          [showContinueButton]="feedbackWidget.config?.showContinueButton ?? true"
+          [autoComplete]="feedbackWidget.config?.autoComplete ?? false"
+          (continueClicked)="handleFeedbackContinue()"
+          (acknowledgeClicked)="handleFeedbackContinue()"
+        ></app-feedback-box>
+      </div>
+    </div>
+
+    <!-- Confidence Meter Modal (appears after feedback) -->
+    <div *ngIf="showConfidenceMeter && confidenceWidget" 
+         class="fixed inset-0 z-50 flex items-center justify-center bg-black/60 backdrop-blur-sm p-4">
+      <div class="max-w-2xl w-full" (click)="$event.stopPropagation()">
+        <app-confidence-meter
+          [metadata]="confidenceWidget.metadata || { id: confidenceWidget.id, type: 'confidence-meter' }"
+          [config]="confidenceWidget.config"
+          [sessionId]="currentSession?.id || ''"
+          [moduleId]="confidenceWidget.moduleId || ''"
+          [title]="confidenceWidget.config?.title || 'Rate Your Confidence'"
+          [description]="confidenceWidget.config?.description || ''"
+          [scaleLabels]="confidenceWidget.config?.scaleLabels || ['Not at all', 'Slightly', 'Moderately', 'Very', 'Extremely']"
+          (submit)="handleConfidenceSubmit()"
+        ></app-confidence-meter>
+      </div>
+    </div>
+  `,
+})
+export class LabTemplateComponent implements OnInit, OnDestroy, AfterViewInit {
+  private destroy$ = new Subject<void>();
+  private route = inject(ActivatedRoute);
+  private router = inject(Router);
+  private labDataService = inject(LabDataService);
+  private moduleSessionService = inject(ModuleSessionService);
+  private widgetInteractionService = inject(WidgetInteractionService);
+  private http = inject(HttpClient);
+  private cdr = inject(ChangeDetectorRef);
+
+  public labData: LabData | null = null;
+  public loading = true;
+  public error: string | null = null;
+  // Tri-panel state
+  public leftPanelCollapsed = false;
+  public rightPanelCollapsed = false;
+  public currentStep = 1;
+  public completedSteps: number[] = [];
+  public steps: { id: number; title: string; instruction?: string; example?: string; widgetPosition?: number }[] = [];
+  
+  // Extracted widgets from labData
+  public codeEditorWidget: any = null;
+  public allCodeEditorWidgets: any[] = [];
+  public allStepPromptWidgets: any[] = [];
+  public hintWidgets: any[] = [];
+  public feedbackWidget: any = null;
+  public confidenceWidget: any = null;
+  public feedbackWidgets: any[] = [];
+  public aiReviewFeedback: string = '';
+  public hasSteps = false;
+  public codePassed = false;
+  public showFeedbackModal = false;
+  public showConfidenceMeter = false;
+  
+  // Session tracking
+  public currentSession: ModuleSession | null = null;
+  public sessionStartTime: number = 0;
+  private sessionUpdateInterval: any = null;
+  
+  // Step-specific widgets (indexed by stepId)
+  private feedbackByStep = new Map<number, any>();
+  private confidenceByStep = new Map<number, any>();
+  private shownFeedbackForSteps = new Set<number>();
+  
+  // Check if support panel should be shown
+  get shouldShowSupportPanel(): boolean {
+    return this.hasHints || this.hasFeedbackContent;
+  }
+  
+  get hasHints(): boolean {
+    return this.hintWidgets && this.hintWidgets.length > 0 && 
+           this.hintWidgets[0]?.config?.hints && 
+           this.hintWidgets[0].config.hints.length > 0;
+  }
+  
+  get hasFeedbackContent(): boolean {
+    return this.feedbackWidgets && this.feedbackWidgets.length > 0;
+  }
+  
+  get gridTemplateColumns(): string {
+    // If no support panel content, don't allocate space for it
+    if (!this.shouldShowSupportPanel) {
+      if (!this.hasSteps) {
+        return '1fr';
+      }
+      const left = this.leftPanelCollapsed ? '0px' : 'minmax(260px, 18vw)';
+      return `${left} 1fr`;
+    }
+    
+    // If no steps, only use 2 columns (center + right)
+    if (!this.hasSteps) {
+      const right = this.rightPanelCollapsed ? '0px' : 'minmax(260px, 19vw)';
+      return `1fr ${right}`;
+    }
+    
+    // If steps exist, use 3 columns (left + center + right)
+    const left = this.leftPanelCollapsed ? '0px' : 'minmax(260px, 18vw)';
+    const right = this.rightPanelCollapsed ? '0px' : 'minmax(260px, 19vw)';
+    return `${left} 1fr ${right}`;
+  }
+  
+  // Track widget completion states for conditional rendering
+  private widgetStates = new Map<string, { completed: boolean; submitted: boolean }>();
+
+  constructor() {
+    // Component initialization
+  }
+
+  ngOnInit(): void {
+    this.loadLab();
+  }
+
+  ngAfterViewInit(): void {
+    // Component initialized
+  }
+
+  ngOnDestroy(): void {
+    this.destroy$.next();
+    this.destroy$.complete();
+    this.cleanupSession();
+  }
+
+  // ===== Session Tracking Methods =====
+  
+  private async startModuleSession(moduleId: string): Promise<void> {
+    console.log('[LabTemplate] Starting module session tracking for:', moduleId);
+    console.log('[LabTemplate] Module details:', {
+      moduleId: moduleId,
+      totalSteps: this.steps.length || 1,
+      hasSteps: this.steps.length > 0,
+      labData: this.labData ? { id: this.labData.id, title: this.labData.title } : null
+    });
+    
+    try {
+      const totalSteps = this.steps.length || 1;
+      console.log('[LabTemplate] Calling ModuleSessionService.startSession...');
+      
+      this.currentSession = await this.moduleSessionService.startSession({
+        module_id: moduleId,
+        total_steps: totalSteps
+      }).toPromise() || null;
+      
+      if (this.currentSession) {
+        this.sessionStartTime = Date.now();
+        this.startSessionUpdateInterval();
+        
+        // Set current session for widget interaction tracking
+        this.widgetInteractionService.setCurrentSession(this.currentSession.id);
+        
+        console.log('[LabTemplate] Module session started successfully:', {
+          sessionId: this.currentSession.id,
+          moduleId: this.currentSession.module_id,
+          status: this.currentSession.status,
+          totalSteps: this.currentSession.total_steps,
+          startTime: new Date(this.sessionStartTime).toISOString()
+        });
+      } else {
+        console.warn('[LabTemplate] Session creation returned null - session tracking may not be active');
+      }
+    } catch (error) {
+      console.error('[LabTemplate] Failed to start module session:', {
+        error: error.message || error,
+        moduleId: moduleId,
+        timestamp: new Date().toISOString()
+      });
+      // Don't block the user experience if session tracking fails
+      console.log('[LabTemplate] Continuing without session tracking...');
+    }
+  }
+
+  private async updateModuleSession(updates: {
+    status?: 'started' | 'in_progress' | 'completed' | 'abandoned';
+    current_step?: number;
+    progress?: number;
+    time_spent?: number;
+    completed?: boolean;
+  }): Promise<void> {
+    if (!this.currentSession) {
+      console.log('[LabTemplate] No active session to update');
+      return;
+    }
+
+    console.log('[LabTemplate] Updating module session:', {
+      sessionId: this.currentSession.id,
+      currentStep: this.currentStep,
+      totalSteps: this.steps.length,
+      updates: updates
+    });
+
+    try {
+      // Calculate time spent if not provided
+      if (updates.time_spent === undefined && this.sessionStartTime > 0) {
+        const calculatedTimeSpent = Math.floor((Date.now() - this.sessionStartTime) / 1000);
+        updates.time_spent = calculatedTimeSpent;
+        console.log('[LabTemplate] Calculated time spent:', calculatedTimeSpent, 'seconds');
+      }
+
+      // Calculate progress if not provided
+      if (updates.progress === undefined && this.steps.length > 0) {
+        const calculatedProgress = Math.min(1.0, (this.currentStep - 1) / this.steps.length);
+        updates.progress = calculatedProgress;
+        console.log('[LabTemplate] Calculated progress:', calculatedProgress, `(${this.currentStep - 1}/${this.steps.length})`);
+      }
+
+      console.log('[LabTemplate] Sending update to ModuleSessionService...');
+      this.currentSession = await this.moduleSessionService.updateSession(
+        this.currentSession.id, 
+        updates
+      ).toPromise() || null;
+      
+      if (this.currentSession) {
+        console.log('[LabTemplate] Module session updated successfully:', {
+          sessionId: this.currentSession.id,
+          status: this.currentSession.status,
+          currentStep: this.currentSession.current_step,
+          progress: this.currentSession.progress,
+          timeSpent: this.currentSession.time_spent,
+          lastActivity: this.currentSession.last_activity_at
+        });
+      } else {
+        console.warn('[LabTemplate] Session update returned null');
+      }
+    } catch (error) {
+      console.error('[LabTemplate] Failed to update module session:', {
+        error: error.message || error,
+        sessionId: this.currentSession.id,
+        updates: updates,
+        timestamp: new Date().toISOString()
+      });
+    }
+  }
+
+  private async completeModuleSession(): Promise<void> {
+    if (!this.currentSession) {
+      console.log('[LabTemplate] No active session to complete');
+      return;
+    }
+
+    console.log('[LabTemplate] Completing module session:', {
+      sessionId: this.currentSession.id,
+      currentStep: this.currentStep,
+      totalSteps: this.steps.length,
+      completedSteps: this.completedSteps.length
+    });
+
+    try {
+      const finalTimeSpent = Math.floor((Date.now() - this.sessionStartTime) / 1000);
+      console.log('[LabTemplate] Final time spent:', finalTimeSpent, 'seconds');
+      
+      console.log('[LabTemplate] Sending completion to ModuleSessionService...');
+      this.currentSession = await this.moduleSessionService.completeSession(
+        this.currentSession.id,
+        { final_time_spent: finalTimeSpent }
+      ).toPromise() || null;
+      
+      if (this.currentSession) {
+        console.log('[LabTemplate] Module session completed successfully:', {
+          sessionId: this.currentSession.id,
+          status: this.currentSession.status,
+          finalProgress: this.currentSession.progress,
+          finalTimeSpent: this.currentSession.time_spent,
+          completedAt: this.currentSession.completed_at,
+          totalSteps: this.currentSession.total_steps
+        });
+      } else {
+        console.warn('[LabTemplate] Session completion returned null');
+      }
+    } catch (error) {
+      console.error('[LabTemplate] Failed to complete module session:', {
+        error: error.message || error,
+        sessionId: this.currentSession.id,
+        timestamp: new Date().toISOString()
+      });
+    }
+  }
+
+  private async abandonModuleSession(): Promise<void> {
+    if (!this.currentSession) {
+      console.log('[LabTemplate] No active session to abandon');
+      return;
+    }
+
+    console.log('[LabTemplate] Abandoning module session:', this.currentSession.id);
+
+    try {
+      this.currentSession = await this.moduleSessionService.abandonSession(
+        this.currentSession.id
+      ).toPromise() || null;
+      
+      console.log('[LabTemplate] Module session abandoned successfully:', this.currentSession);
+    } catch (error) {
+      console.error('[LabTemplate] Failed to abandon module session:', {
+        error: error.message || error,
+        sessionId: this.currentSession.id,
+        timestamp: new Date().toISOString()
+      });
+    }
+  }
+
+  private startSessionUpdateInterval(): void {
+    console.log('[LabTemplate] Starting session update interval (30 seconds)');
+    // Update session every 30 seconds with current progress
+    this.sessionUpdateInterval = setInterval(() => {
+      if (this.currentSession && this.currentSession.status !== 'completed') {
+        console.log('[LabTemplate] Periodic session update triggered');
+        this.updateModuleSession({
+          status: 'in_progress',
+          current_step: this.currentStep,
+          progress: this.steps.length > 0 ? Math.min(1.0, (this.currentStep - 1) / this.steps.length) : 0
+        });
+      }
+    }, 30000); // 30 seconds
+  }
+
+  private cleanupSession(): void {
+    console.log('[LabTemplate] Cleaning up session tracking');
+    if (this.sessionUpdateInterval) {
+      clearInterval(this.sessionUpdateInterval);
+      this.sessionUpdateInterval = null;
+      console.log('[LabTemplate] Session update interval cleared');
+    }
+    
+    // Flush any pending widget interactions and clear session
+    this.widgetInteractionService.flushPendingInteractions();
+    this.widgetInteractionService.setCurrentSession(null);
+  }
+
+  private loadLab(): void {
+    const labId = this.route.snapshot.paramMap.get('id');
+    
+    if (!labId) {
+      this.error = 'No lab ID provided';
+      this.loading = false;
+      return;
+    }
+
+    // Always try to load from backend API first for UUIDs or any ID
+    this.loadLabFromBackend(labId);
+  }
+
+  private loadModuleFromAssets(moduleId: string): void {
+    // First check if we have module data passed via navigation state
+    const navigation = this.router.getCurrentNavigation();
+    const state = navigation?.extras?.state || window.history.state;
+    
+    if (state?.module) {
+      console.log('Loading module from navigation state:', state.module);
+      this.handleModuleLoad(state.module);
+      return;
+    }
+    
+    // Try backend API first (for newly generated modules)
+    console.log(`Attempting to load ${moduleId} from backend API...`);
+    this.http.get<any>(`/api/modules/${moduleId}`)
+      .pipe(takeUntil(this.destroy$))
+      .subscribe({
+        next: (response) => {
+          console.log(`Successfully loaded ${moduleId} from backend API`);
+          this.handleModuleLoad(response.module);
+        },
+        error: (apiErr) => {
+          console.log(`Not found in backend API, trying static assets...`);
+          // Fallback to static assets
+          this.tryStaticAssets(moduleId);
+        }
+      });
+  }
+
+  private tryStaticAssets(moduleId: string): void {
+    this.http.get<any>(`/assets/modules/${moduleId}.json`)
+      .pipe(takeUntil(this.destroy$))
+      .subscribe({
+        next: (json) => {
+          console.log(`Successfully loaded ${moduleId} from direct path`);
+          this.handleModuleLoad(json);
+        },
+        error: (err) => {
+          console.log(`Not found at direct path, searching subfolders...`);
+          this.searchForModuleInSubfolders(moduleId);
+        }
+      });
+  }
+
+  private searchForModuleInSubfolders(moduleId: string): void {
+    // Use a more dynamic approach - try to find the file by making requests
+    // to common subfolder patterns and see which ones exist
+    this.tryDynamicSubfolderSearch(moduleId);
+  }
+
+  private tryDynamicSubfolderSearch(moduleId: string): void {
+    // Create a more intelligent search that can discover folder structures
+    // This approach tries to find the file by making educated guesses
+    // based on common naming patterns and folder structures
+    
+    const searchPaths = this.generateSearchPaths(moduleId);
+    let currentPathIndex = 0;
+
+    const tryNextPath = () => {
+      if (currentPathIndex >= searchPaths.length) {
+        this.error = `Module ${moduleId} not found. Searched ${searchPaths.length} possible locations.`;
+        this.loading = false;
+        this.cdr.detectChanges();
+        return;
+      }
+
+      const currentPath = searchPaths[currentPathIndex];
+      console.log(`Searching: ${currentPath}`);
+
+      this.http.get<any>(currentPath)
+        .pipe(takeUntil(this.destroy$))
+        .subscribe({
+          next: (json) => {
+            console.log(`Found module at: ${currentPath}`);
+            this.handleModuleLoad(json);
+          },
+          error: (err) => {
+            currentPathIndex++;
+            tryNextPath();
+          }
+        });
+    };
+
+    tryNextPath();
+  }
+
+  private generateSearchPaths(moduleId: string): string[] {
+    const paths = [];
+    
+    // Direct path first
+    paths.push(`/assets/modules/${moduleId}.json`);
+    
+    // Common language/framework folders
+    const languages = ['python', 'javascript', 'java', 'cpp', 'csharp', 'typescript', 'go', 'rust', 'php', 'ruby'];
+    languages.forEach(lang => {
+      paths.push(`/assets/modules/${lang}/${moduleId}.json`);
+    });
+    
+    // Common course/level folders
+    const courseLevels = ['CS1', 'CS2', 'CS3', 'intro', 'advanced', 'beginner', 'intermediate', 'expert'];
+    courseLevels.forEach(level => {
+      paths.push(`/assets/modules/${level}/${moduleId}.json`);
+    });
+    
+    // Lab/lesson folders
+    const labFolders = ['01-Lab', '02-Lab', '03-Lab', 'lab1', 'lab2', 'lab3', 'lessons', 'exercises', 'tutorials'];
+    labFolders.forEach(lab => {
+      paths.push(`/assets/modules/${lab}/${moduleId}.json`);
+    });
+    
+    // Nested combinations (e.g., CS1/01-Lab/)
+    courseLevels.forEach(level => {
+      labFolders.forEach(lab => {
+        paths.push(`/assets/modules/${level}/${lab}/${moduleId}.json`);
+      });
+    });
+    
+    // Language + level combinations
+    languages.forEach(lang => {
+      courseLevels.forEach(level => {
+        paths.push(`/assets/modules/${lang}/${level}/${moduleId}.json`);
+      });
+    });
+    
+    return paths;
+  }
+
+  private handleModuleLoad(json: any): void {
+    const labFromModule = this.labDataService.convertModuleToLab(json);
+    this.labData = labFromModule;
+    this.extractWidgetsFromLabData();
+    this.loading = false;
+    this.error = null;
+    
+    // Start session tracking for this module
+    this.startModuleSession(json.id || json.name || 'unknown');
+    
+    this.cdr.detectChanges();
+  }
+
+  private loadLabFromBackend(labId: string): void {
+    console.log(`Loading lab ${labId} from backend API...`);
+    this.http.get<any>(`${environment.apiUrl}/api/labs/${labId}`)
+      .pipe(takeUntil(this.destroy$))
+      .subscribe({
+        next: (response) => {
+          console.log(`Loaded lab ${labId} from backend:`, response);
+          // Backend returns the lab data directly
+          const labData = response;
+          const labFromResponse = this.labDataService.convertLabToLabData(labData);
+          this.labData = labFromResponse;
+          this.extractWidgetsFromLabData();
+          this.loading = false;
+          this.error = null;
+          
+          this.cdr.detectChanges();
+        },
+        error: (err) => {
+          console.error(`Failed to load lab ${labId} from backend:`, err);
+          // Fallback to assets if backend fails
+          this.loadModuleFromAssets(labId);
+        }
+      });
+  }
+
+  getDifficultyLabel(difficulty: number): string {
+    const labels = [
+      'Beginner',       // 1
+      'Easy',           // 2
+      'Moderate',       // 3
+      'Medium',         // 4
+      'Challenging',    // 5
+      'Hard',           // 6
+      'Very Hard',      // 7
+      'Advanced',       // 8
+      'Expert',         // 9
+      'Master'          // 10
+    ];
+    return labels[difficulty - 1] || 'Unknown';
+  }
+
+  getDifficultyColor(difficulty: number): string {
+    const colors = [
+      'text-green-600',    // 1: Beginner
+      'text-green-500',    // 2: Easy
+      'text-blue-600',     // 3: Moderate
+      'text-blue-500',     // 4: Medium
+      'text-yellow-600',   // 5: Challenging
+      'text-yellow-500',   // 6: Hard
+      'text-orange-600',   // 7: Very Hard
+      'text-orange-500',   // 8: Advanced
+      'text-red-600',      // 9: Expert
+      'text-red-500'       // 10: Master
+    ];
+    return colors[difficulty - 1] || 'text-gray-600';
+  }
+
+  /**
+   * Extract widgets from labData for the tri-panel layout
+   */
+  private extractWidgetsFromLabData(): void {
+    if (!this.labData || !this.labData.sections || this.labData.sections.length === 0) {
+      console.warn('No labData or sections found');
+      return;
+    }
+
+    // Get all widgets from all sections
+    const allWidgets = this.labData.sections.flatMap(section => section.widgets || []);
+    console.log('All widgets:', allWidgets);
+    
+    // Find all code editor widgets
+    this.allCodeEditorWidgets = allWidgets.filter(w => 
+      w.type === 'code-editor' || 
+      w.id === 'code-editor' || 
+      w.metadata?.id === 'code-editor'
+    );
+    console.log('Found code editor widgets:', this.allCodeEditorWidgets);
+    
+    // Find all step-prompt widgets (like final congratulations)
+    this.allStepPromptWidgets = allWidgets.filter(w => 
+      w.type === 'step-prompt' || 
+      w.id === 'step-prompt' || 
+      w.metadata?.id === 'step-prompt'
+    );
+    console.log('Found step-prompt widgets:', this.allStepPromptWidgets);
+    
+    // Set the initial code editor widget (will be updated based on current step)
+    this.updateCurrentCodeEditor();
+    
+    // Find hint widgets
+    this.hintWidgets = allWidgets.filter(w => 
+      w.type === 'hint-panel' || 
+      w.id === 'hint-panel' || 
+      w.metadata?.id === 'hint-panel'
+    );
+    console.log('Found hint widgets:', this.hintWidgets);
+    
+    // Find ALL feedback widgets and organize by step
+    const allFeedbackWidgets = allWidgets.filter(w => 
+      w.type === 'feedback-box' || 
+      w.id === 'feedback-box' || 
+      w.metadata?.id === 'feedback-box'
+    );
+    console.log('All feedback widgets found:', allFeedbackWidgets);
+    console.log('Feedback widget details:', allFeedbackWidgets.map(w => ({
+      id: w.id,
+      type: w.type,
+      position: w.metadata?.position,
+      config: w.config
+    })));
+    
+    // Map feedback widgets to steps
+    allFeedbackWidgets.forEach(feedback => {
+      let stepKey: number | undefined;
+      
+      console.log(`\n=== Processing feedback widget: ${feedback.id} ===`);
+      console.log(`  Position: ${feedback.metadata?.position}`);
+      console.log(`  Has stepId: ${feedback.metadata?.stepId}`);
+      
+      // If widget has explicit stepId, use that
+      if (feedback.metadata?.stepId !== undefined) {
+        stepKey = feedback.metadata.stepId;
+        console.log(`  Using explicit stepId: ${stepKey}`);
+      } else if (feedback.metadata?.position !== undefined) {
+        // Otherwise, find which step this feedback belongs to by finding the nearest preceding content widget
+        const feedbackPosition = feedback.metadata.position;
+        const sortedWidgets = [...allWidgets].sort((a, b) => 
+          (a.metadata?.position || 0) - (b.metadata?.position || 0)
+        );
+        
+        console.log(`  Looking for content widget before position ${feedbackPosition}`);
+        
+        // Find the last content widget before this feedback widget
+        for (let i = sortedWidgets.length - 1; i >= 0; i--) {
+          const widget = sortedWidgets[i];
+          const widgetPosition = widget.metadata?.position || 0;
+          const widgetType = widget.type || widget.metadata?.id || widget.id;
+          const isContentWidget = widgetType !== 'feedback-box' && 
+                                 widgetType !== 'confidence-meter' && 
+                                 widgetType !== 'hint-panel';
+          
+          console.log(`    Checking widget at position ${widgetPosition} (type: ${widgetType}, isContent: ${isContentWidget})`);
+          
+          if (widgetPosition < feedbackPosition && isContentWidget) {
+            stepKey = widget.metadata?.position;
+            console.log(`  Found content widget at position ${widgetPosition}, using as stepKey: ${stepKey}`);
+            break;
+          }
+        }
+      }
+      
+      if (stepKey !== undefined) {
+        this.feedbackByStep.set(stepKey, feedback);
+        console.log(`✓ Mapped feedback "${feedback.id}" to step key ${stepKey}`);
+      } else {
+        console.log(`✗ Could not map feedback "${feedback.id}" to any step`);
+      }
+    });
+    console.log('Feedback widgets by step:', this.feedbackByStep);
+    
+    // Find ALL confidence widgets and organize by step
+    const allConfidenceWidgets = allWidgets.filter(w => 
+      w.type === 'confidence-meter' || 
+      w.id === 'confidence-meter' || 
+      w.metadata?.id === 'confidence-meter'
+    );
+    console.log('All confidence widgets found:', allConfidenceWidgets);
+    
+    // Map confidence widgets to steps
+    allConfidenceWidgets.forEach(confidence => {
+      let stepKey: number | undefined;
+      
+      // If widget has explicit stepId, use that
+      if (confidence.metadata?.stepId !== undefined) {
+        stepKey = confidence.metadata.stepId;
+      } else if (confidence.metadata?.position !== undefined) {
+        // Otherwise, find which step this confidence belongs to by finding the nearest preceding content widget
+        const confidencePosition = confidence.metadata.position;
+        const sortedWidgets = [...allWidgets].sort((a, b) => 
+          (a.metadata?.position || 0) - (b.metadata?.position || 0)
+        );
+        
+        // Find the last content widget before this confidence widget
+        for (let i = sortedWidgets.length - 1; i >= 0; i--) {
+          const widget = sortedWidgets[i];
+          const widgetPosition = widget.metadata?.position || 0;
+          const widgetType = widget.type || widget.metadata?.id || widget.id;
+          const isContentWidget = widgetType !== 'feedback-box' && 
+                                 widgetType !== 'confidence-meter' && 
+                                 widgetType !== 'hint-panel';
+          
+          if (widgetPosition < confidencePosition && isContentWidget) {
+            stepKey = widget.metadata?.position;
+            break;
+          }
+        }
+      }
+      
+      if (stepKey !== undefined) {
+        this.confidenceByStep.set(stepKey, confidence);
+        console.log(`Mapped confidence for step ${stepKey}:`, confidence);
+      }
+    });
+    console.log('Confidence widgets by step:', this.confidenceByStep);
+    
+    // Set current feedback/confidence for the initial step
+    this.updateCurrentFeedbackWidgets();
+    
+    // Find feedback widgets for support panel - these are ALL feedback-box widgets
+    // They will be shown in the support panel after code execution
+    this.feedbackWidgets = allWidgets.filter(w => 
+      w.type === 'feedback-box' || 
+      w.id === 'feedback-box' || 
+      w.metadata?.id === 'feedback-box'
+    );
+    console.log('Found feedback widgets for panel:', this.feedbackWidgets);
+    
+    // Find confidence widget
+    this.confidenceWidget = allWidgets.find(w => w.type === 'confidence-meter' || w.id === 'confidence-meter');
+    console.log('Found confidence widget:', this.confidenceWidget);
+    
+    // Extract steps from widgets - use widgets with position field as steps
+    // Only create steps if there are multiple positioned widgets
+    const positionedWidgets = allWidgets.filter(w => w.metadata?.position !== undefined);
+    console.log('Positioned widgets:', positionedWidgets);
+    
+    if (positionedWidgets.length > 1) {
+      this.steps = positionedWidgets
+        .sort((a, b) => (a.metadata?.position || 0) - (b.metadata?.position || 0))
+        .map((w, index) => ({
+          id: w.metadata?.position || index + 1,
+          title: w.config?.title || w.metadata?.title || `Step ${index + 1}`,
+          instruction: w.config?.prompt || w.metadata?.description,
+          example: undefined,
+          widgetPosition: w.metadata?.position
+        }));
+    } else {
+      // Fallback to labData.steps if no positioned widgets
+      this.steps = this.labData.steps || [];
+    }
+    this.hasSteps = this.steps.length > 0;
+    console.log('Has steps:', this.hasSteps);
+    console.log('Steps:', this.steps);
+    
+    console.log('Extracted widgets summary:', { 
+      codeEditorWidget: this.codeEditorWidget, 
+      codeEditorConfig: this.codeEditorWidget?.config,
+      hintWidgets: this.hintWidgets,
+      feedbackWidget: this.feedbackWidget,
+      confidenceWidget: this.confidenceWidget,
+      hasSteps: this.hasSteps 
+    });
+  }
+
+  getSectionLayoutClass(layout?: string): string {
+    switch (layout) {
+      case 'dynamic':
+        return 'layout-dynamic gap-md';
+      case 'grid':
+        return 'layout-grid gap-md';
+      case 'stack':
+        return 'layout-stack gap-md';
+      case 'custom':
+        return 'layout-dynamic gap-md';
+      default:
+        return 'layout-stack gap-md';
+    }
+  }
+
+  getWidgetClasses(widget: any): string {
+    const classes: string[] = [];
+    
+    // Add size class
+    const size = widget.layout?.size || 'auto';
+    classes.push(`size-${size}`);
+    
+    // Add widget type class for specific styling
+    const widgetType = widget.type.replace(/([A-Z])/g, '-$1').toLowerCase();
+    classes.push(`widget-type-${widgetType}`);
+    
+    return classes.join(' ');
+  }
+
+  isWidgetVisible(widget: any): boolean {
+    // Always visible if no condition
+    if (!widget.condition) {
+      return true;
+    }
+
+    const condition = widget.condition;
+    const visibility = condition.visibility || 'always';
+
+    // Check visibility type
+    switch (visibility) {
+      case 'always':
+        return true;
+      
+      case 'after-submission':
+        // Check if any required dependencies have been submitted
+        if (condition.requiresSubmission) {
+          return this.hasSubmittedAnyWidget();
+        }
+        if (condition.dependsOn && condition.dependsOn.length > 0) {
+          return condition.dependsOn.some(depId => {
+            const state = this.widgetStates.get(depId);
+            return state?.submitted || false;
+          });
+        }
+        return true;
+      
+      case 'on-complete':
+        // Check if dependencies are completed
+        if (condition.dependsOn && condition.dependsOn.length > 0) {
+          return condition.dependsOn.every(depId => {
+            const state = this.widgetStates.get(depId);
+            return state?.completed || false;
+          });
+        }
+        return false;
+      
+      case 'conditional':
+        // Check specific conditions
+        if (condition.dependsOn && condition.dependsOn.length > 0) {
+          return condition.dependsOn.every(depId => {
+            const state = this.widgetStates.get(depId);
+            return state?.completed || false;
+          });
+        }
+        return true;
+      
+      default:
+        return true;
+    }
+  }
+
+  onWidgetStateChange(event: any, widget: any): void {
+    // Update widget state tracking
+    const currentState = this.widgetStates.get(widget.id) || { completed: false, submitted: false };
+    
+    if (event.type === 'completion' || event.data?.is_completed) {
+      currentState.completed = true;
+    }
+    
+    if (event.type === 'submission' || event.data?.submitted) {
+      currentState.submitted = true;
+    }
+    
+    this.widgetStates.set(widget.id, currentState);
+  }
+
+  private hasSubmittedAnyWidget(): boolean {
+    for (const [, state] of this.widgetStates) {
+      if (state.submitted) {
+        return true;
+      }
+    }
+    return false;
+  }
+
+  // ===== Tri-panel helpers =====
+  get progress(): number {
+    return this.steps.length ? (this.completedSteps.length / this.steps.length) * 100 : 0;
+  }
+
+  onStepClick(step: number): void {
+    // example rule: allow back, allow next if previous completed
+    const highest = this.completedSteps.length ? Math.max(...this.completedSteps) : 0;
+    const nextUnlock = highest + 1;
+    if (step <= nextUnlock) {
+      this.currentStep = step;
+      this.updateCurrentCodeEditor();
+      this.updateCurrentFeedbackWidgets();
+      
+      // Update session with new step
+      this.updateModuleSession({
+        current_step: step,
+        status: 'in_progress'
+      });
+      
+      this.cdr.detectChanges();
+    }
+  }
+  
+  private updateCurrentCodeEditor(): void {
+    // Find the widget for the current step - could be code editor or step-prompt
+    
+    // Get the current step data to find the widget position
+    const currentStepData = this.steps[this.currentStep - 1];
+    const widgetPosition = currentStepData?.widgetPosition || this.currentStep;
+    
+    // First try to find a code editor for this step
+    let widgetForStep = null;
+    
+    if (this.allCodeEditorWidgets.length > 0) {
+      // Try to match by stepId first, then widgetPosition, then currentStep
+      widgetForStep = this.allCodeEditorWidgets.find(w => w.metadata?.stepId === this.currentStep) ||
+                      this.allCodeEditorWidgets.find(w => w.metadata?.position === widgetPosition) ||
+                      this.allCodeEditorWidgets.find(w => w.metadata?.position === this.currentStep);
+      
+      // If no specific match, use index-based fallback
+      if (!widgetForStep && this.allCodeEditorWidgets.length === 1) {
+        widgetForStep = this.allCodeEditorWidgets[0];
+      } else if (!widgetForStep && this.currentStep <= this.allCodeEditorWidgets.length) {
+        widgetForStep = this.allCodeEditorWidgets[this.currentStep - 1];
+      }
+    }
+    
+    // If no code editor found, try step-prompt widgets (like congratulations screens)
+    if (!widgetForStep && this.allStepPromptWidgets.length > 0) {
+      widgetForStep = this.allStepPromptWidgets.find(w => w.metadata?.stepId === this.currentStep) ||
+                      this.allStepPromptWidgets.find(w => w.metadata?.position === widgetPosition) ||
+                      this.allStepPromptWidgets.find(w => w.metadata?.position === this.currentStep);
+    }
+    
+    this.codeEditorWidget = widgetForStep || this.allCodeEditorWidgets[0] || null;
+    console.log(`Current widget for step ${this.currentStep} (widgetPosition: ${widgetPosition}):`, this.codeEditorWidget);
+  }
+  
+  private updateCurrentFeedbackWidgets(): void {
+    // Get the actual step data to find its widget position
+    const currentStepData = this.steps[this.currentStep - 1];
+    const widgetPosition = currentStepData?.widgetPosition || currentStepData?.id || this.currentStep;
+    
+    // Update feedback and confidence widgets for the current step (using widget position)
+    this.feedbackWidget = this.feedbackByStep.get(widgetPosition) || null;
+    this.confidenceWidget = this.confidenceByStep.get(widgetPosition) || null;
+    console.log(`Feedback/Confidence for step ${this.currentStep} (widgetPosition: ${widgetPosition}):`, { 
+      feedback: this.feedbackWidget, 
+      confidence: this.confidenceWidget 
+    });
+  }
+
+  /**
+   * Check if the current step is non-coding and has feedback/confidence widgets.
+   * If so, auto-show them after a short delay (simulating step completion).
+   */
+  private checkAndShowFeedbackForNonCodingStep(): void {
+    const currentStepData = this.steps[this.currentStep - 1];
+    const widgetPosition = currentStepData?.widgetPosition || currentStepData?.id || this.currentStep;
+    
+    // Check if this step has a code editor widget
+    const hasCodeEditor = this.allCodeEditorWidgets.some(w => w.metadata?.position === widgetPosition);
+    
+    // Check if this step has feedback or confidence widgets
+    const hasFeedback = this.feedbackByStep.has(widgetPosition);
+    const hasConfidence = this.confidenceByStep.has(widgetPosition);
+    
+    console.log(`checkAndShowFeedbackForNonCodingStep - Step ${this.currentStep}:`);
+    console.log(`  widgetPosition: ${widgetPosition}`);
+    console.log(`  hasCodeEditor: ${hasCodeEditor}`);
+    console.log(`  hasFeedback: ${hasFeedback}`);
+    console.log(`  hasConfidence: ${hasConfidence}`);
+    console.log(`  feedbackByStep map:`, this.feedbackByStep);
+    console.log(`  confidenceByStep map:`, this.confidenceByStep);
+    console.log(`  already shown:`, this.shownFeedbackForSteps.has(widgetPosition));
+    
+    // If it's a non-coding step with feedback/confidence, auto-trigger after a short delay
+    if (!hasCodeEditor && (hasFeedback || hasConfidence)) {
+      // Don't show again if we've already shown for this step
+      if (!this.shownFeedbackForSteps.has(widgetPosition)) {
+        console.log(`Auto-triggering feedback for non-coding step ${this.currentStep}`);
+        setTimeout(() => {
+          this.handleCodePassed();
+          this.cdr.detectChanges();
+        }, 500); // Small delay so user can see the step content first
+      } else {
+        console.log(`Feedback already shown for step ${this.currentStep}, skipping`);
+      }
+    } else {
+      console.log(`Step ${this.currentStep} is a coding step or has no feedback/confidence widgets`);
+    }
+  }
+
+  handleCompleteStep(): void {
+    if (!this.completedSteps.includes(this.currentStep)) {
+      this.completedSteps = [...this.completedSteps, this.currentStep];
+    }
+    
+    // Check if all steps are completed
+    const allStepsCompleted = this.completedSteps.length === this.steps.length;
+    
+    if (this.currentStep < this.steps.length) {
+      this.currentStep += 1;
+      this.updateCurrentCodeEditor();
+      this.updateCurrentFeedbackWidgets();
+    }
+    
+    // Update session progress
+    this.updateModuleSession({
+      current_step: this.currentStep,
+      progress: this.steps.length > 0 ? this.completedSteps.length / this.steps.length : 0,
+      status: allStepsCompleted ? 'completed' : 'in_progress',
+      completed: allStepsCompleted
+    });
+    
+    // Complete session if all steps are done
+    if (allStepsCompleted) {
+      this.completeModuleSession();
+    }
+    
+    this.cdr.detectChanges();
+  }
+
+  handleCodePassed(): void {
+    console.log('Code passed! Showing feedback widgets for step', this.currentStep);
+    this.codePassed = true;
+    
+    // Get the actual step data to find its widget position
+    const currentStepData = this.steps[this.currentStep - 1];
+    const widgetPosition = currentStepData?.widgetPosition || currentStepData?.id || this.currentStep;
+    
+    // Check if we've already shown feedback for this step
+    if (this.shownFeedbackForSteps.has(widgetPosition)) {
+      console.log('Feedback already shown for this step, skipping');
+      return;
+    }
+    
+    // Mark this step as having shown feedback
+    this.shownFeedbackForSteps.add(widgetPosition);
+    
+    // Get feedback and confidence widgets for the current step (using widget position)
+    const stepFeedback = this.feedbackByStep.get(widgetPosition);
+    const stepConfidence = this.confidenceByStep.get(widgetPosition);
+    
+    console.log(`Step ${this.currentStep} (widgetPosition: ${widgetPosition}) feedback:`, stepFeedback);
+    console.log(`Step ${this.currentStep} (widgetPosition: ${widgetPosition}) confidence:`, stepConfidence);
+    
+    // Show feedback modal first if it exists for this step
+    if (stepFeedback) {
+      this.feedbackWidget = stepFeedback;
+      this.showFeedbackModal = true;
+    } else if (stepConfidence) {
+      // If no feedback widget, go straight to confidence meter
+      this.confidenceWidget = stepConfidence;
+      this.showConfidenceMeter = true;
+    }
+    
+    this.cdr.detectChanges();
+  }
+
+  handleFeedbackContinue(): void {
+    console.log('Feedback dismissed, checking for confidence meter...');
+    this.showFeedbackModal = false;
+    
+    // Get the actual step data to find its widget position
+    const currentStepData = this.steps[this.currentStep - 1];
+    const widgetPosition = currentStepData?.widgetPosition || currentStepData?.id || this.currentStep;
+    
+    // Show confidence meter for the current step after feedback is dismissed
+    const stepConfidence = this.confidenceByStep.get(widgetPosition);
+    if (stepConfidence) {
+      this.confidenceWidget = stepConfidence;
+      this.showConfidenceMeter = true;
+    }
+    
+    this.cdr.detectChanges();
+  }
+
+  handleConfidenceSubmit(): void {
+    console.log('Confidence submitted');
+    this.showConfidenceMeter = false;
+    this.cdr.detectChanges();
+  }
+
+  handleAIReviewComplete(feedback: string): void {
+    this.aiReviewFeedback = feedback;
+    this.cdr.detectChanges();
+  }
+
+  goBack(): void {
+    // Abandon session if user navigates away
+    if (this.currentSession && this.currentSession.status !== 'completed') {
+      this.abandonModuleSession();
+    }
+    this.router.navigate(['/labs']);
+  }
+
+  restartLab(): void {
+    // Reset any lab state if needed
+    this.loadLab();
+  }
+}